--- conflicted
+++ resolved
@@ -18,12 +18,8 @@
 #
 #########################################################################
 
-<<<<<<< HEAD
 from django.conf.urls import patterns, url
-=======
-from django.conf.urls.defaults import patterns, url
 from django.views.generic import TemplateView
->>>>>>> b38020d4
 
 js_info_dict = {
     'packages': ('geonode.maps',),
