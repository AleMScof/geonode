# -*- coding: utf-8 -*-
#########################################################################
#
# Copyright (C) 2016 OSGeo
#
# This program is free software: you can redistribute it and/or modify
# it under the terms of the GNU General Public License as published by
# the Free Software Foundation, either version 3 of the License, or
# (at your option) any later version.
#
# This program is distributed in the hope that it will be useful,
# but WITHOUT ANY WARRANTY; without even the implied warranty of
# MERCHANTABILITY or FITNESS FOR A PARTICULAR PURPOSE. See the
# GNU General Public License for more details.
#
# You should have received a copy of the GNU General Public License
# along with this program. If not, see <http://www.gnu.org/licenses/>.
#
#########################################################################

import math
import logging
import urlparse
from itertools import chain

from guardian.shortcuts import get_perms

from django.contrib.auth.decorators import login_required
from django.core.exceptions import ObjectDoesNotExist
from django.core.urlresolvers import reverse
from django.shortcuts import redirect
from django.core.serializers.json import DjangoJSONEncoder
from django.http import HttpResponse, HttpResponseRedirect, HttpResponseNotAllowed, HttpResponseServerError
<<<<<<< HEAD
from django.shortcuts import render_to_response, get_object_or_404, render
=======
from django.shortcuts import render, get_object_or_404
>>>>>>> 94866488
from django.conf import settings
from django.utils.translation import ugettext as _
try:
    # Django >= 1.7
    import json
except ImportError:
    # Django <= 1.6 backwards compatibility
    from django.utils import simplejson as json
from django.utils.html import strip_tags
from django.db.models import F
from django.views.decorators.clickjacking import xframe_options_exempt
from django.views.decorators.http import require_http_methods

from geonode.layers.models import Layer
from geonode.maps.models import Map, MapLayer, MapSnapshot
from geonode.layers.views import _resolve_layer
from geonode.utils import (DEFAULT_TITLE,
                           DEFAULT_ABSTRACT,
                           forward_mercator,
                           llbbox_to_mercator,
                           bbox_to_projection,
                           default_map_config,
                           resolve_object,
                           layer_from_viewer_config,
                           check_ogc_backend)
from geonode.maps.forms import MapForm
from geonode.security.views import _perms_info_json
from geonode.base.forms import CategoryForm
from geonode.base.models import TopicCategory
from .tasks import delete_map
from geonode.groups.models import GroupProfile

from geonode.documents.models import get_related_documents
from geonode.people.forms import ProfileForm
from geonode.utils import num_encode, num_decode
from geonode.utils import build_social_links
from geonode import geoserver, qgis_server
from geonode.base.views import batch_modify

from requests.compat import urljoin

if check_ogc_backend(geoserver.BACKEND_PACKAGE):
    # FIXME: The post service providing the map_status object
    # should be moved to geonode.geoserver.
    from geonode.geoserver.helpers import ogc_server_settings

    # Use the http_client with one that knows the username
    # and password for GeoServer's management user.
    from geonode.geoserver.helpers import http_client, _render_thumbnail
elif check_ogc_backend(qgis_server.BACKEND_PACKAGE):
    from geonode.qgis_server.helpers import ogc_server_settings
    from geonode.utils import http_client

logger = logging.getLogger("geonode.maps.views")

DEFAULT_MAPS_SEARCH_BATCH_SIZE = 10
MAX_MAPS_SEARCH_BATCH_SIZE = 25

_PERMISSION_MSG_DELETE = _("You are not permitted to delete this map.")
_PERMISSION_MSG_GENERIC = _('You do not have permissions for this map.')
_PERMISSION_MSG_LOGIN = _("You must be logged in to save this map")
_PERMISSION_MSG_SAVE = _("You are not permitted to save or edit this map.")
_PERMISSION_MSG_METADATA = _(
    "You are not allowed to modify this map's metadata.")
_PERMISSION_MSG_VIEW = _("You are not allowed to view this map.")
_PERMISSION_MSG_UNKNOWN = _('An unknown error has occured.')


def _resolve_map(request, id, permission='base.change_resourcebase',
                 msg=_PERMISSION_MSG_GENERIC, **kwargs):
    '''
    Resolve the Map by the provided typename and check the optional permission.
    '''
    if id.isdigit():
        key = 'pk'
    else:
        key = 'urlsuffix'
    return resolve_object(request, Map, {key: id}, permission=permission,
                          permission_msg=msg, **kwargs)


# BASIC MAP VIEWS #

def map_detail(request, mapid, snapshot=None, template='maps/map_detail.html'):
    '''
    The view that show details of each map
    '''

    map_obj = _resolve_map(
        request,
        mapid,
        'base.view_resourcebase',
        _PERMISSION_MSG_VIEW)

    # Update count for popularity ranking,
    # but do not includes admins or resource owners
    if request.user != map_obj.owner and not request.user.is_superuser:
        Map.objects.filter(
            id=map_obj.id).update(
            popular_count=F('popular_count') + 1)

    if 'access_token' in request.session:
        access_token = request.session['access_token']
    else:
        access_token = None

    if snapshot is None:
        config = map_obj.viewer_json(request.user, access_token)
    else:
        config = snapshot_config(snapshot, map_obj, request.user, access_token)

    config = json.dumps(config)
    layers = MapLayer.objects.filter(map=map_obj.id)
    links = map_obj.link_set.download()

    group = None
    if map_obj.group:
        try:
            group = GroupProfile.objects.get(slug=map_obj.group.name)
        except GroupProfile.DoesNotExist:
            group = None
    context_dict = {
        'config': config,
        'resource': map_obj,
        'group': group,
        'layers': layers,
        'perms_list': get_perms(request.user, map_obj.get_self_resource()),
        'permissions_json': _perms_info_json(map_obj),
        "documents": get_related_documents(map_obj),
        'links': links,
    }

    context_dict["preview"] = getattr(
        settings,
        'GEONODE_CLIENT_LAYER_PREVIEW_LIBRARY',
        'geoext')
    context_dict["crs"] = getattr(
        settings,
        'DEFAULT_MAP_CRS',
        'EPSG:900913')

    if settings.SOCIAL_ORIGINS:
        context_dict["social_links"] = build_social_links(request, map_obj)

    return render(request, template, context=context_dict)


@login_required
def map_metadata(
        request,
        mapid,
        template='maps/map_metadata.html',
        ajax=True):
    map_obj = _resolve_map(
        request,
        mapid,
        'base.change_resourcebase_metadata',
        _PERMISSION_MSG_VIEW)

    poc = map_obj.poc

    metadata_author = map_obj.metadata_author

    topic_category = map_obj.category

    if request.method == "POST":
        map_form = MapForm(request.POST, instance=map_obj, prefix="resource")
        category_form = CategoryForm(request.POST, prefix="category_choice_field", initial=int(
            request.POST["category_choice_field"]) if "category_choice_field" in request.POST else None)
    else:
        map_form = MapForm(instance=map_obj, prefix="resource")
        category_form = CategoryForm(
            prefix="category_choice_field",
            initial=topic_category.id if topic_category else None)

    if request.method == "POST" and map_form.is_valid(
    ) and category_form.is_valid():
        new_poc = map_form.cleaned_data['poc']
        new_author = map_form.cleaned_data['metadata_author']
        new_keywords = map_form.cleaned_data['keywords']
        new_regions = map_form.cleaned_data['regions']
        new_title = strip_tags(map_form.cleaned_data['title'])
        new_abstract = strip_tags(map_form.cleaned_data['abstract'])
        new_category = TopicCategory.objects.get(
            id=category_form.cleaned_data['category_choice_field'])

        if new_poc is None:
            if poc is None:
                poc_form = ProfileForm(
                    request.POST,
                    prefix="poc",
                    instance=poc)
            else:
                poc_form = ProfileForm(request.POST, prefix="poc")
            if poc_form.has_changed and poc_form.is_valid():
                new_poc = poc_form.save()

        if new_author is None:
            if metadata_author is None:
                author_form = ProfileForm(request.POST, prefix="author",
                                          instance=metadata_author)
            else:
                author_form = ProfileForm(request.POST, prefix="author")
            if author_form.has_changed and author_form.is_valid():
                new_author = author_form.save()

        the_map = map_form.instance
        if new_poc is not None and new_author is not None:
            the_map.poc = new_poc
            the_map.metadata_author = new_author
        the_map.title = new_title
        the_map.abstract = new_abstract
        if new_keywords:
            the_map.keywords.clear()
            the_map.keywords.add(*new_keywords)
        if new_regions:
            the_map.regions.clear()
            the_map.regions.add(*new_regions)
        the_map.category = new_category
        the_map.save()
<<<<<<< HEAD

        if getattr(settings, 'SLACK_ENABLED', False):
            try:
                from geonode.contrib.slack.utils import build_slack_message_map, send_slack_messages
                send_slack_messages(
                    build_slack_message_map(
                        "map_edit", the_map))
            except BaseException:
                print "Could not send slack message for modified map."

        return HttpResponseRedirect(
            reverse(
                'map_detail',
                args=(
                    map_obj.id,
                )))
=======

        if getattr(settings, 'SLACK_ENABLED', False):
            try:
                from geonode.contrib.slack.utils import build_slack_message_map, send_slack_messages
                send_slack_messages(
                    build_slack_message_map(
                        "map_edit", the_map))
            except BaseException:
                logger.error("Could not send slack message for modified map.")

        if not ajax:
            return HttpResponseRedirect(
                reverse(
                    'map_detail',
                    args=(
                        map_obj.id,
                    )))

        message = map_obj.id

        return HttpResponse(json.dumps({'message': message}))
>>>>>>> 94866488

    # - POST Request Ends here -

    # Request.GET
    if poc is None:
        poc_form = ProfileForm(request.POST, prefix="poc")
    else:
        if poc is None:
            poc_form = ProfileForm(instance=poc, prefix="poc")
        else:
            map_form.fields['poc'].initial = poc.id
            poc_form = ProfileForm(prefix="poc")
            poc_form.hidden = True

    if metadata_author is None:
        author_form = ProfileForm(request.POST, prefix="author")
    else:
        if metadata_author is None:
            author_form = ProfileForm(
                instance=metadata_author,
                prefix="author")
        else:
            map_form.fields['metadata_author'].initial = metadata_author.id
            author_form = ProfileForm(prefix="author")
            author_form.hidden = True

    if 'access_token' in request.session:
        access_token = request.session['access_token']
    else:
        access_token = None

    config = map_obj.viewer_json(request.user, access_token)
    layers = MapLayer.objects.filter(map=map_obj.id)

    metadata_author_groups = []
    if request.user.is_superuser or request.user.is_staff:
        metadata_author_groups = GroupProfile.objects.all()
    else:
        try:
            all_metadata_author_groups = chain(
                request.user.group_list_all(),
                GroupProfile.objects.exclude(access="private").exclude(access="public-invite"))
<<<<<<< HEAD
        except:
=======
        except BaseException:
>>>>>>> 94866488
            all_metadata_author_groups = GroupProfile.objects.exclude(
                access="private").exclude(access="public-invite")
        [metadata_author_groups.append(item) for item in all_metadata_author_groups
            if item not in metadata_author_groups]

    if settings.ADMIN_MODERATE_UPLOADS:
        if not request.user.is_superuser:
<<<<<<< HEAD
            map_form.fields['is_published'].widget.attrs.update({'disabled': 'true'})
=======
            map_form.fields['is_published'].widget.attrs.update(
                {'disabled': 'true'})
>>>>>>> 94866488

            can_change_metadata = request.user.has_perm(
                'change_resourcebase_metadata',
                map_obj.get_self_resource())
            try:
                is_manager = request.user.groupmember_set.all().filter(role='manager').exists()
            except BaseException:
                is_manager = False
            if not is_manager or not can_change_metadata:
                map_form.fields['is_approved'].widget.attrs.update(
                    {'disabled': 'true'})

    return render(request, template, context={
        "config": json.dumps(config),
        "resource": map_obj,
        "map": map_obj,
        "map_form": map_form,
        "poc_form": poc_form,
        "author_form": author_form,
        "category_form": category_form,
        "layers": layers,
        "preview": getattr(settings, 'GEONODE_CLIENT_LAYER_PREVIEW_LIBRARY', 'geoext'),
        "crs": getattr(settings, 'DEFAULT_MAP_CRS', 'EPSG:900913'),
        "metadata_author_groups": metadata_author_groups,
        "GROUP_MANDATORY_RESOURCES": getattr(settings, 'GROUP_MANDATORY_RESOURCES', False),
    })


@login_required
def map_metadata_advanced(request, mapid):
    return map_metadata(
        request,
        mapid,
        template='maps/map_metadata_advanced.html')


@login_required
def map_remove(request, mapid, template='maps/map_remove.html'):
    ''' Delete a map, and its constituent layers. '''
    map_obj = _resolve_map(
        request,
        mapid,
        'base.delete_resourcebase',
        _PERMISSION_MSG_VIEW)

    if request.method == 'GET':
        return render(request, template, context={
            "map": map_obj
        })

    elif request.method == 'POST':

        if getattr(settings, 'SLACK_ENABLED', False):

            slack_message = None
            try:
                from geonode.contrib.slack.utils import build_slack_message_map
                slack_message = build_slack_message_map("map_delete", map_obj)
            except BaseException:
                logger.error("Could not build slack message for delete map.")

            delete_map.delay(object_id=map_obj.id)

            try:
                from geonode.contrib.slack.utils import send_slack_messages
                send_slack_messages(slack_message)
            except BaseException:
                logger.error("Could not send slack message for delete map.")

        else:
            delete_map.delay(object_id=map_obj.id)

        return HttpResponseRedirect(reverse("maps_browse"))


@xframe_options_exempt
def map_embed(
        request,
        mapid=None,
        snapshot=None,
        template='maps/map_embed.html'):
    if mapid is None:
        config = default_map_config(request)[0]
    else:
        map_obj = _resolve_map(
            request,
            mapid,
            'base.view_resourcebase',
            _PERMISSION_MSG_VIEW)

        if 'access_token' in request.session:
            access_token = request.session['access_token']
        else:
            access_token = None

        if snapshot is None:
            config = map_obj.viewer_json(request.user, access_token)
        else:
            config = snapshot_config(
                snapshot, map_obj, request.user, access_token)

    return render(request, template, context={
        'config': json.dumps(config)
    })


def map_embed_widget(request, mapid,
                     template='leaflet/maps/map_embed_widget.html'):
    """Display code snippet for embedding widget.

    :param request: The request from the frontend.
    :type request: HttpRequest

    :param mapid: The id of the map.
    :type mapid: String

    :return: formatted code.
    """

    map_obj = _resolve_map(request,
                           mapid,
                           'base.view_resourcebase',
                           _PERMISSION_MSG_VIEW)
    map_bbox = map_obj.bbox_string.split(',')

    map_layers = MapLayer.objects.filter(
        map_id=mapid).order_by('stack_order')
    layers = []
    for layer in map_layers:
        if layer.group != 'background':
            layers.append(layer)

    if map_obj.srid != 'EPSG:3857':
        map_bbox = [float(coord) for coord in map_bbox]
    else:
        map_bbox = llbbox_to_mercator([float(coord) for coord in map_bbox])

    if map_bbox is not None:
        minx, miny, maxx, maxy = [float(coord) for coord in map_bbox]
        x = (minx + maxx) / 2
        y = (miny + maxy) / 2

        if getattr(settings, 'DEFAULT_MAP_CRS') == "EPSG:3857":
            center = list((x, y))
        else:
            center = list(forward_mercator((x, y)))

        if center[1] == float('-inf'):
            center[1] = 0

        BBOX_DIFFERENCE_THRESHOLD = 1e-5

        # Check if the bbox is invalid
        valid_x = (maxx - minx) ** 2 > BBOX_DIFFERENCE_THRESHOLD
        valid_y = (maxy - miny) ** 2 > BBOX_DIFFERENCE_THRESHOLD

        if valid_x:
            width_zoom = math.log(360 / abs(maxx - minx), 2)
        else:
            width_zoom = 15

        if valid_y:
            height_zoom = math.log(360 / abs(maxy - miny), 2)
        else:
            height_zoom = 15

        map_obj.center_x = center[0]
        map_obj.center_y = center[1]
        map_obj.zoom = math.ceil(min(width_zoom, height_zoom))

    context = {
        'resource': map_obj,
        'map_bbox': map_bbox,
        'map_layers': layers
    }
    message = render(request, template, context)
    return HttpResponse(message)


def map_embed_widget(request, mapid,
                     template='leaflet/maps/map_embed_widget.html'):
    """Display code snippet for embedding widget.

    :param request: The request from the frontend.
    :type request: HttpRequest

    :param mapid: The id of the map.
    :type mapid: String

    :return: formatted code.
    """

    map_obj = _resolve_map(request,
                           mapid,
                           'base.view_resourcebase',
                           _PERMISSION_MSG_VIEW)
    map_bbox = map_obj.bbox_string.split(',')

    map_layers = MapLayer.objects.filter(
        map_id=mapid).order_by('stack_order')
    layers = []
    for layer in map_layers:
        if layer.group != 'background':
            layers.append(layer)

    if map_obj.srid != 'EPSG:3857':
        map_bbox = [float(coord) for coord in map_bbox]
    else:
        map_bbox = llbbox_to_mercator([float(coord) for coord in map_bbox])

    if map_bbox is not None:
        minx, miny, maxx, maxy = [float(coord) for coord in map_bbox]
        x = (minx + maxx) / 2
        y = (miny + maxy) / 2

        if getattr(settings, 'DEFAULT_MAP_CRS') == "EPSG:3857":
            center = list((x, y))
        else:
            center = list(forward_mercator((x, y)))

        if center[1] == float('-inf'):
            center[1] = 0

        BBOX_DIFFERENCE_THRESHOLD = 1e-5

        # Check if the bbox is invalid
        valid_x = (maxx - minx) ** 2 > BBOX_DIFFERENCE_THRESHOLD
        valid_y = (maxy - miny) ** 2 > BBOX_DIFFERENCE_THRESHOLD

        if valid_x:
            width_zoom = math.log(360 / abs(maxx - minx), 2)
        else:
            width_zoom = 15

        if valid_y:
            height_zoom = math.log(360 / abs(maxy - miny), 2)
        else:
            height_zoom = 15

        map_obj.center_x = center[0]
        map_obj.center_y = center[1]
        map_obj.zoom = math.ceil(min(width_zoom, height_zoom))

    context = {
        'resource': map_obj,
        'map_bbox': map_bbox,
        'map_layers': layers
    }
    message = render(request, template, context)
    return HttpResponse(message)


# MAPS VIEWER #


@require_http_methods(["GET", ])
def add_layer(request):
    """
    The view that returns the map composer opened to
    a given map and adds a layer on top of it.
    """
    map_id = request.GET.get('map_id')
    layer_name = request.GET.get('layer_name')

    map_obj = _resolve_map(
        request,
        map_id,
        'base.view_resourcebase',
        _PERMISSION_MSG_VIEW)

    return map_view(request, str(map_obj.id), layer_name=layer_name)


def map_view(request, mapid, snapshot=None, layer_name=None,
             template='maps/map_view.html'):
    """
    The view that returns the map composer opened to
    the map with the given map ID.
    """

    map_obj = _resolve_map(
        request,
        mapid,
        'base.view_resourcebase',
        _PERMISSION_MSG_VIEW)

    if 'access_token' in request.session:
        access_token = request.session['access_token']
    else:
        access_token = None

    if snapshot is None:
        config = map_obj.viewer_json(request.user, access_token)
    else:
        config = snapshot_config(snapshot, map_obj, request.user, access_token)

    if layer_name:
        config = add_layers_to_map_config(
            request, map_obj, (layer_name, ), False)

    return render(request, template, context={
        'config': json.dumps(config),
        'map': map_obj,
        'preview': getattr(
            settings,
            'GEONODE_CLIENT_LAYER_PREVIEW_LIBRARY',
            'geoext')
<<<<<<< HEAD
    }))
=======
    })
>>>>>>> 94866488


def map_view_js(request, mapid):
    map_obj = _resolve_map(
        request,
        mapid,
        'base.view_resourcebase',
        _PERMISSION_MSG_VIEW)
    if 'access_token' in request.session:
        access_token = request.session['access_token']
    else:
        access_token = None

    config = map_obj.viewer_json(request.user, access_token)
    return HttpResponse(
        json.dumps(config),
        content_type="application/javascript")


def map_json(request, mapid, snapshot=None):
    if request.method == 'GET':
        map_obj = _resolve_map(
            request,
            mapid,
            'base.view_resourcebase',
            _PERMISSION_MSG_VIEW)
        if 'access_token' in request.session:
            access_token = request.session['access_token']
        else:
            access_token = None

        return HttpResponse(
            json.dumps(
                map_obj.viewer_json(
                    request.user,
                    access_token)))
    elif request.method == 'PUT':
        if not request.user.is_authenticated():
            return HttpResponse(
                _PERMISSION_MSG_LOGIN,
                status=401,
                content_type="text/plain"
            )

        map_obj = Map.objects.get(id=mapid)
        if not request.user.has_perm(
            'change_resourcebase',
                map_obj.get_self_resource()):
            return HttpResponse(
                _PERMISSION_MSG_SAVE,
                status=401,
                content_type="text/plain"
            )
        try:
            map_obj.update_from_viewer(request.body)
            MapSnapshot.objects.create(
                config=clean_config(
                    request.body),
                map=map_obj,
                user=request.user)

            if 'access_token' in request.session:
                access_token = request.session['access_token']
            else:
                access_token = None

            return HttpResponse(
                json.dumps(
                    map_obj.viewer_json(
                        request.user,
                        access_token)))
        except ValueError as e:
            return HttpResponse(
                "The server could not understand the request." + str(e),
                content_type="text/plain",
                status=400
            )


def map_edit(request, mapid, snapshot=None, template='maps/map_edit.html'):
    """
    The view that returns the map composer opened to
    the map with the given map ID.
    """
    map_obj = _resolve_map(
        request,
        mapid,
        'base.view_resourcebase',
        _PERMISSION_MSG_VIEW)

    if 'access_token' in request.session:
        access_token = request.session['access_token']
    else:
        access_token = None

    if snapshot is None:
        config = map_obj.viewer_json(request.user, access_token)
    else:
        config = snapshot_config(snapshot, map_obj, request.user, access_token)

    return render(request, template, context={
        'mapId': mapid,
        'config': json.dumps(config),
        'map': map_obj,
        'preview': getattr(
            settings,
            'GEONODE_CLIENT_LAYER_PREVIEW_LIBRARY',
            'geoext')
<<<<<<< HEAD
    }))
=======
    })
>>>>>>> 94866488


# NEW MAPS #


def clean_config(conf):
    if isinstance(conf, basestring):
        config = json.loads(conf)
        config_extras = [
            "tools",
            "rest",
            "homeUrl",
            "localGeoServerBaseUrl",
            "localCSWBaseUrl",
            "csrfToken",
            "db_datastore",
            "authorizedRoles"]
        for config_item in config_extras:
            if config_item in config:
                del config[config_item]
            if config_item in config["map"]:
                del config["map"][config_item]
        return json.dumps(config)
    else:
        return conf


def new_map(request, template='maps/map_new.html'):
    map_obj, config = new_map_config(request)
    context_dict = {
        'config': config,
        'map': map_obj
    }
    context_dict["preview"] = getattr(
        settings,
        'GEONODE_CLIENT_LAYER_PREVIEW_LIBRARY',
        'geoext')
    if isinstance(config, HttpResponse):
        return config
    else:
        return render(
            request,
            template,
            context=context_dict)


def new_map_json(request):

    if request.method == 'GET':
        map_obj, config = new_map_config(request)
        if isinstance(config, HttpResponse):
            return config
        else:
            return HttpResponse(config)

    elif request.method == 'POST':
        if not request.user.is_authenticated():
            return HttpResponse(
                'You must be logged in to save new maps',
                content_type="text/plain",
                status=401
            )

        map_obj = Map(owner=request.user, zoom=0,
                      center_x=0, center_y=0)
        map_obj.save()
        map_obj.set_default_permissions()
        map_obj.handle_moderated_uploads()
        # If the body has been read already, use an empty string.
        # See https://github.com/django/django/commit/58d555caf527d6f1bdfeab14527484e4cca68648
        # for a better exception to catch when we move to Django 1.7.
        try:
            body = request.body
        except Exception:
            body = ''

        try:
            map_obj.update_from_viewer(body)
            MapSnapshot.objects.create(
                config=clean_config(body),
                map=map_obj,
                user=request.user)
        except ValueError as e:
            return HttpResponse(str(e), status=400)
        else:
            return HttpResponse(
                json.dumps({'id': map_obj.id}),
                status=200,
                content_type='application/json'
            )
    else:
        return HttpResponse(status=405)


def new_map_config(request):
    '''
    View that creates a new map.

    If the query argument 'copy' is given, the initial map is
    a copy of the map with the id specified, otherwise the
    default map configuration is used.  If copy is specified
    and the map specified does not exist a 404 is returned.
    '''
    DEFAULT_MAP_CONFIG, DEFAULT_BASE_LAYERS = default_map_config(request)

    if 'access_token' in request.session:
        access_token = request.session['access_token']
    else:
        access_token = None

    map_obj = None
    if request.method == 'GET' and 'copy' in request.GET:
        mapid = request.GET['copy']
        map_obj = _resolve_map(request, mapid, 'base.view_resourcebase')

        map_obj.abstract = DEFAULT_ABSTRACT
        map_obj.title = DEFAULT_TITLE
        if request.user.is_authenticated():
            map_obj.owner = request.user

        config = map_obj.viewer_json(request.user, access_token)
        map_obj.handle_moderated_uploads()
        del config['id']
    else:
        if request.method == 'GET':
            params = request.GET
        elif request.method == 'POST':
            params = request.POST
        else:
            return HttpResponse(status=405)

        if 'layer' in params:
            map_obj = Map(projection=getattr(settings, 'DEFAULT_MAP_CRS',
                                             'EPSG:900913'))
            config = add_layers_to_map_config(
                request, map_obj, params.getlist('layer'))
        else:
            config = DEFAULT_MAP_CONFIG
    return map_obj, json.dumps(config)


def add_layers_to_map_config(
        request, map_obj, layer_names, add_base_layers=True):
    DEFAULT_MAP_CONFIG, DEFAULT_BASE_LAYERS = default_map_config(request)
    if 'access_token' in request.session:
        access_token = request.session['access_token']
    else:
        access_token = None

    bbox = []
    layers = []
    for layer_name in layer_names:
        try:
            layer = _resolve_layer(request, layer_name)
        except ObjectDoesNotExist:
            # bad layer, skip
            continue

        if not layer.is_published:
            # invisible layer, skip inclusion
            continue

        if not request.user.has_perm(
                'view_resourcebase',
                obj=layer.get_self_resource()):
            # invisible layer, skip inclusion
            continue

        layer_bbox = layer.bbox[0:4]
        bbox = layer_bbox[:]
        bbox[0] = layer_bbox[0]
        bbox[1] = layer_bbox[2]
        bbox[2] = layer_bbox[1]
        bbox[3] = layer_bbox[3]
        # assert False, str(layer_bbox)

        def decimal_encode(bbox):
            import decimal
            _bbox = []
            for o in [float(coord) for coord in bbox]:
                if isinstance(o, decimal.Decimal):
                    o = (str(o) for o in [o])
                _bbox.append(o)
            return _bbox

        def sld_definition(style):
            from urllib import quote
            _sld = {
                "title": style.sld_title or style.name,
                "legend": {
                    "height": "40",
                    "width": "22",
                    "href": layer.ows_url +
                    "?service=wms&request=GetLegendGraphic&format=image%2Fpng&width=20&height=20&layer=" +
                    quote(layer.service_typename, safe=''),
                    "format": "image/png"
                },
                "name": style.name
            }
            return _sld

        config = layer.attribute_config()
        if hasattr(layer, 'srid'):
            config['crs'] = {
                'type': 'name',
                'properties': layer.srid
            }
        # Add required parameters for GXP lazy-loading
        attribution = "%s %s" % (layer.owner.first_name,
                                 layer.owner.last_name) if layer.owner.first_name or layer.owner.last_name else str(
            layer.owner)
        srs = getattr(settings, 'DEFAULT_MAP_CRS', 'EPSG:3857')
        config["attribution"] = "<span class='gx-attribution-title'>%s</span>" % attribution
        config["format"] = getattr(
            settings, 'DEFAULT_LAYER_FORMAT', 'image/png')
        config["title"] = layer.title
        config["wrapDateLine"] = True
        config["visibility"] = True
        config["srs"] = srs
        config["bbox"] = decimal_encode(
            bbox_to_projection([float(coord) for coord in layer_bbox] + [layer.srid, ],
                               target_srid=int(srs.split(":")[1]))[:4])
        config["capability"] = {
            "abstract": layer.abstract,
            "name": layer.alternate,
            "title": layer.title,
            "queryable": True,
            "bbox": {
                layer.srid: {
                    "srs": layer.srid,
                    "bbox": decimal_encode(bbox)
                },
                srs: {
                    "srs": srs,
                    "bbox": decimal_encode(
                        bbox_to_projection([float(coord) for coord in layer_bbox] + [layer.srid, ],
                                           target_srid=int(srs.split(":")[1]))[:4])
                },
                "EPSG:4326": {
                    "srs": "EPSG:4326",
                    "bbox": decimal_encode(bbox) if layer.srid == 'EPSG:4326' else
                    decimal_encode(bbox_to_projection(
                        [float(coord) for coord in layer_bbox] + [layer.srid, ], target_srid=4326)[:4])
                }
            },
            "srs": {
                srs: True
            },
            "formats": ["image/png", "application/atom xml", "application/atom+xml", "application/json;type=utfgrid",
                        "application/openlayers", "application/pdf", "application/rss xml", "application/rss+xml",
                        "application/vnd.google-earth.kml", "application/vnd.google-earth.kml xml",
                        "application/vnd.google-earth.kml+xml", "application/vnd.google-earth.kml+xml;mode=networklink",
                        "application/vnd.google-earth.kmz", "application/vnd.google-earth.kmz xml",
                        "application/vnd.google-earth.kmz+xml", "application/vnd.google-earth.kmz;mode=networklink",
                        "atom", "image/geotiff", "image/geotiff8", "image/gif", "image/gif;subtype=animated",
                        "image/jpeg", "image/png8", "image/png; mode=8bit", "image/svg", "image/svg xml",
                        "image/svg+xml", "image/tiff", "image/tiff8", "image/vnd.jpeg-png",
                        "kml", "kmz", "openlayers", "rss", "text/html; subtype=openlayers", "utfgrid"],
            "attribution": {
                "title": attribution
            },
            "infoFormats": ["text/plain", "application/vnd.ogc.gml", "text/xml", "application/vnd.ogc.gml/3.1.1",
                            "text/xml; subtype=gml/3.1.1", "text/html", "application/json"],
            "styles": [sld_definition(s) for s in layer.styles.all()],
            "prefix": layer.alternate.split(":")[0] if ":" in layer.alternate else "",
            "keywords": [k.name for k in layer.keywords.all()] if layer.keywords else [],
            "llbbox": decimal_encode(bbox) if layer.srid == 'EPSG:4326' else
            decimal_encode(bbox_to_projection(
                [float(coord) for coord in layer_bbox] + [layer.srid, ], target_srid=4326)[:4])
        }

        if layer.storeType == "remoteStore":
            service = layer.remote_service
            # Probably not a good idea to send the access token to every remote service.
            # This should never match, so no access token should be
            # sent to remote services.
            ogc_server_url = urlparse.urlsplit(
                ogc_server_settings.PUBLIC_LOCATION).netloc
            service_url = urlparse.urlsplit(service.service_url).netloc

            if access_token and ogc_server_url == service_url and 'access_token' not in service.service_url:
                url = service.service_url + '?access_token=' + access_token
            else:
                url = service.service_url
            maplayer = MapLayer(map=map_obj,
                                name=layer.alternate,
                                ows_url=layer.ows_url,
                                layer_params=json.dumps(config),
                                visibility=True,
                                source_params=json.dumps({
                                    "ptype": service.ptype,
                                    "remote": True,
                                    "url": url,
                                    "name": service.name,
                                    "title": "[R] %s" % service.title}))
        else:
            ogc_server_url = urlparse.urlsplit(
                ogc_server_settings.PUBLIC_LOCATION).netloc
            layer_url = urlparse.urlsplit(layer.ows_url).netloc

            if access_token and ogc_server_url == layer_url and 'access_token' not in layer.ows_url:
                url = layer.ows_url + '?access_token=' + access_token
            else:
                url = layer.ows_url
            maplayer = MapLayer(
                map=map_obj,
                name=layer.alternate,
                ows_url=url,
                # use DjangoJSONEncoder to handle Decimal values
                layer_params=json.dumps(config, cls=DjangoJSONEncoder),
                visibility=True
            )

        layers.append(maplayer)

    if bbox is not None:
        minx, maxx, miny, maxy = [float(coord) for coord in bbox]
        x = (minx + maxx) / 2
        y = (miny + maxy) / 2

        if getattr(
            settings,
            'DEFAULT_MAP_CRS',
                'EPSG:900913') == "EPSG:4326":
            center = list((x, y))
        else:
            center = list(forward_mercator((x, y)))

        if center[1] == float('-inf'):
            center[1] = 0

        BBOX_DIFFERENCE_THRESHOLD = 1e-5

        # Check if the bbox is invalid
        valid_x = (maxx - minx) ** 2 > BBOX_DIFFERENCE_THRESHOLD
        valid_y = (maxy - miny) ** 2 > BBOX_DIFFERENCE_THRESHOLD

        if valid_x:
            width_zoom = math.log(360 / abs(maxx - minx), 2)
        else:
            width_zoom = 15

        if valid_y:
            height_zoom = math.log(360 / abs(maxy - miny), 2)
        else:
            height_zoom = 15

        map_obj.center_x = center[0]
        map_obj.center_y = center[1]
        map_obj.zoom = math.ceil(min(width_zoom, height_zoom))

    map_obj.handle_moderated_uploads()

    if add_base_layers:
        layers_to_add = DEFAULT_BASE_LAYERS + layers
    else:
        layers_to_add = layers
    config = map_obj.viewer_json(
        request.user, access_token, *layers_to_add)

    config['fromLayer'] = True
    return config


# MAPS DOWNLOAD #

def map_download(request, mapid, template='maps/map_download.html'):
    """
    Download all the layers of a map as a batch
    XXX To do, remove layer status once progress id done
    This should be fix because
    """
    map_obj = _resolve_map(
        request,
        mapid,
        'base.download_resourcebase',
        _PERMISSION_MSG_VIEW)

    map_status = dict()
    if request.method == 'POST':

        def perm_filter(layer):
            return request.user.has_perm(
                'base.view_resourcebase',
                obj=layer.get_self_resource())

        mapJson = map_obj.json(perm_filter)

        # we need to remove duplicate layers
        j_map = json.loads(mapJson)
        j_layers = j_map["layers"]
        for j_layer in j_layers:
            if j_layer["service"] is None:
                j_layers.remove(j_layer)
                continue
            if (len([l for l in j_layers if l == j_layer])) > 1:
                j_layers.remove(j_layer)
        mapJson = json.dumps(j_map)

<<<<<<< HEAD
        if 'geonode.geoserver' in settings.INSTALLED_APPS:
            # TODO the url needs to be verified on geoserver
            url = "%srest/process/batchDownload/launch/" % ogc_server_settings.LOCATION
        elif 'geonode.qgis_server' in settings.INSTALLED_APPS:
=======
        if check_ogc_backend(geoserver.BACKEND_PACKAGE):
            # TODO the url needs to be verified on geoserver
            url = "%srest/process/batchDownload/launch/" % ogc_server_settings.LOCATION
        elif check_ogc_backend(qgis_server.BACKEND_PACKAGE):
>>>>>>> 94866488
            url = urljoin(settings.SITEURL,
                          reverse("qgis_server:download-map", kwargs={'mapid': mapid}))
            # qgis-server backend stop here, continue on qgis_server/views.py
            return redirect(url)

        # the path to geoserver backend continue here
<<<<<<< HEAD
        resp, content = http_client.request(url, 'POST', layers=mapJson)
=======
        resp, content = http_client.request(url, 'POST', body=mapJson)
>>>>>>> 94866488

        status = int(resp.status)

        if status == 200:
            map_status = json.loads(content)
            request.session["map_status"] = map_status
        else:
            raise Exception(
                'Could not start the download of %s. Error was: %s' %
                (map_obj.title, content))

    locked_layers = []
    remote_layers = []
    downloadable_layers = []

    for lyr in map_obj.layer_set.all():
        if lyr.group != "background":
            if not lyr.local:
                remote_layers.append(lyr)
            else:
                ownable_layer = Layer.objects.get(alternate=lyr.name)
                if not request.user.has_perm(
                        'download_resourcebase',
                        obj=ownable_layer.get_self_resource()):
                    locked_layers.append(lyr)
                else:
                    # we need to add the layer only once
                    if len(
                            [l for l in downloadable_layers if l.name == lyr.name]) == 0:
                        downloadable_layers.append(lyr)

    return render(request, template, context={
        "geoserver": ogc_server_settings.PUBLIC_LOCATION,
        "map_status": map_status,
        "map": map_obj,
        "locked_layers": locked_layers,
        "remote_layers": remote_layers,
        "downloadable_layers": downloadable_layers,
        "site": settings.SITEURL
    })


def map_download_check(request):
    """
    this is an endpoint for monitoring map downloads
    """
    try:
        layer = request.session["map_status"]
        if isinstance(layer, dict):
            url = "%srest/process/batchDownload/status/%s" % (
                ogc_server_settings.LOCATION, layer["id"])
            resp, content = http_client.request(url, 'GET')
            status = resp.status
            if resp.status == 400:
                return HttpResponse(
                    content="Something went wrong",
                    status=status)
        else:
            content = "Something Went wrong"
            status = 400
    except ValueError:
        # TODO: Is there any useful context we could include in this log?
        logger.warning(
            "User tried to check status, but has no download in progress.")
    return HttpResponse(content=content, status=status)


def map_wmc(request, mapid, template="maps/wmc.xml"):
    """Serialize an OGC Web Map Context Document (WMC) 1.1"""
    map_obj = _resolve_map(
        request,
        mapid,
        'base.view_resourcebase',
        _PERMISSION_MSG_VIEW)

    return render(request, template, context={
        'map': map_obj,
        'siteurl': settings.SITEURL,
    }, content_type='text/xml')


def map_wms(request, mapid):
    """
    Publish local map layers as group layer in local OWS.

    /maps/:id/wms

    GET: return endpoint information for group layer,
    PUT: update existing or create new group layer.
    """
    map_obj = _resolve_map(
        request,
        mapid,
        'base.view_resourcebase',
        _PERMISSION_MSG_VIEW)

    if request.method == 'PUT':
        try:
            layerGroupName = map_obj.publish_layer_group()
            response = dict(
                layerGroupName=layerGroupName,
                ows=getattr(ogc_server_settings, 'ows', ''),
            )
            return HttpResponse(
                json.dumps(response),
                content_type="application/json")
        except BaseException:
            return HttpResponseServerError()

    if request.method == 'GET':
        response = dict(
            layerGroupName=getattr(map_obj.layer_group, 'name', ''),
            ows=getattr(ogc_server_settings, 'ows', ''),
        )
        return HttpResponse(
            json.dumps(response),
            content_type="application/json")

    return HttpResponseNotAllowed(['PUT', 'GET'])


def maplayer_attributes(request, layername):
    # Return custom layer attribute labels/order in JSON format
    layer = Layer.objects.get(alternate=layername)
    return HttpResponse(
        json.dumps(
            layer.attribute_config()),
        content_type="application/json")


def snapshot_config(snapshot, map_obj, user, access_token):
    """
        Get the snapshot map configuration - look up WMS parameters (bunding box)
        for local GeoNode layers
    """
    # Match up the layer with it's source
    def snapsource_lookup(source, sources):
        for k, v in sources.iteritems():
            if v.get("id") == source.get("id"):
                return k
        return None

    # Set up the proper layer configuration
    # def snaplayer_config(layer, sources, user):
    def snaplayer_config(layer, sources, user, access_token):
        cfg = layer.layer_config()
        src_cfg = layer.source_config()
        source = snapsource_lookup(src_cfg, sources)
        if source:
            cfg["source"] = source
        if src_cfg.get(
                "ptype",
                "gxp_wmscsource") == "gxp_wmscsource" or src_cfg.get(
                "ptype",
                "gxp_gnsource") == "gxp_gnsource":
            cfg["buffer"] = 0
        return cfg

    decodedid = num_decode(snapshot)
    snapshot = get_object_or_404(MapSnapshot, pk=decodedid)
    if snapshot.map == map_obj.map:
        config = json.loads(clean_config(snapshot.config))
        layers = [l for l in config["map"]["layers"]]
        sources = config["sources"]
        maplayers = []
        for ordering, layer in enumerate(layers):
            maplayers.append(
                layer_from_viewer_config(
                    map_obj.id,
                    MapLayer,
                    layer,
                    config["sources"][
                        layer["source"]],
                    ordering))
#             map_obj.map.layer_set.from_viewer_config(
# map_obj, layer, config["sources"][layer["source"]], ordering))
        config['map']['layers'] = [
            snaplayer_config(
                l,
                sources,
                user,
                access_token) for l in maplayers]
    else:
        config = map_obj.viewer_json(user, access_token)
    return config


def get_suffix_if_custom(map):
    if map.use_custom_template:
        if map.featuredurl:
            return map.featuredurl
        elif map.urlsuffix:
            return map.urlsuffix
        else:
            return None
    else:
        return None


def featured_map(request, site):
    """
    The view that returns the map composer opened to
    the map with the given official site url.
    """
    map_obj = resolve_object(request,
                             Map,
                             {'featuredurl': site},
                             permission='base.view_resourcebase',
                             permission_msg=_PERMISSION_MSG_VIEW)
    return map_view(request, str(map_obj.id))


def featured_map_info(request, site):
    '''
    main view for map resources, dispatches to correct
    view based on method and query args.
    '''
    map_obj = resolve_object(request,
                             Map,
                             {'featuredurl': site},
                             permission='base.view_resourcebase',
                             permission_msg=_PERMISSION_MSG_VIEW)
    return map_detail(request, str(map_obj.id))


def snapshot_create(request):
    """
    Create a permalinked map
    """
    conf = request.body

    if isinstance(conf, basestring):
        config = json.loads(conf)
        snapshot = MapSnapshot.objects.create(
            config=clean_config(conf),
            map=Map.objects.get(
                id=config['id']))
        return HttpResponse(num_encode(snapshot.id), content_type="text/plain")
    else:
        return HttpResponse(
            "Invalid JSON",
            content_type="text/plain",
            status=500)


def ajax_snapshot_history(request, mapid):
    map_obj = _resolve_map(
        request,
        mapid,
        'base.view_resourcebase',
        _PERMISSION_MSG_VIEW)
    history = [snapshot.json() for snapshot in map_obj.snapshots]
    return HttpResponse(json.dumps(history), content_type="text/plain")


def ajax_url_lookup(request):
    if request.method != 'POST':
        return HttpResponse(
            content='ajax user lookup requires HTTP POST',
            status=405,
            content_type='text/plain'
        )
    elif 'query' not in request.POST:
        return HttpResponse(
            content='use a field named "query" to specify a prefix to filter urls',
            content_type='text/plain')
    if request.POST['query'] != '':
        maps = Map.objects.filter(urlsuffix__startswith=request.POST['query'])
        if request.POST['mapid'] != '':
            maps = maps.exclude(id=request.POST['mapid'])
        json_dict = {
            'urls': [({'url': m.urlsuffix}) for m in maps],
            'count': maps.count(),
        }
    else:
        json_dict = {
            'urls': [],
            'count': 0,
        }
    return HttpResponse(
        content=json.dumps(json_dict),
        content_type='text/plain'
    )


def map_thumbnail(request, mapid):
    if request.method == 'POST':
        map_obj = _resolve_map(request, mapid)
        try:
            image = _render_thumbnail(request.body)

            if not image:
                return
            filename = "map-%s-thumb.png" % map_obj.uuid
            map_obj.save_thumbnail(filename, image)

            return HttpResponse('Thumbnail saved')
        except BaseException:
            return HttpResponse(
                content='error saving thumbnail',
                status=500,
                content_type='text/plain'
            )


def map_metadata_detail(
        request,
        mapid,
        template='maps/map_metadata_detail.html'):
    map_obj = _resolve_map(request, mapid, 'view_resourcebase')
    group = None
    if map_obj.group:
        try:
            group = GroupProfile.objects.get(slug=map_obj.group.name)
        except GroupProfile.DoesNotExist:
            group = None
    return render(request, template, context={
        "resource": map_obj,
        "group": group,
        'SITEURL': settings.SITEURL[:-1]
    })


@login_required
def map_batch_metadata(request, ids):
    return batch_modify(request, ids, 'Map')<|MERGE_RESOLUTION|>--- conflicted
+++ resolved
@@ -31,11 +31,7 @@
 from django.shortcuts import redirect
 from django.core.serializers.json import DjangoJSONEncoder
 from django.http import HttpResponse, HttpResponseRedirect, HttpResponseNotAllowed, HttpResponseServerError
-<<<<<<< HEAD
-from django.shortcuts import render_to_response, get_object_or_404, render
-=======
 from django.shortcuts import render, get_object_or_404
->>>>>>> 94866488
 from django.conf import settings
 from django.utils.translation import ugettext as _
 try:
@@ -256,24 +252,6 @@
             the_map.regions.add(*new_regions)
         the_map.category = new_category
         the_map.save()
-<<<<<<< HEAD
-
-        if getattr(settings, 'SLACK_ENABLED', False):
-            try:
-                from geonode.contrib.slack.utils import build_slack_message_map, send_slack_messages
-                send_slack_messages(
-                    build_slack_message_map(
-                        "map_edit", the_map))
-            except BaseException:
-                print "Could not send slack message for modified map."
-
-        return HttpResponseRedirect(
-            reverse(
-                'map_detail',
-                args=(
-                    map_obj.id,
-                )))
-=======
 
         if getattr(settings, 'SLACK_ENABLED', False):
             try:
@@ -295,7 +273,6 @@
         message = map_obj.id
 
         return HttpResponse(json.dumps({'message': message}))
->>>>>>> 94866488
 
     # - POST Request Ends here -
 
@@ -338,11 +315,7 @@
             all_metadata_author_groups = chain(
                 request.user.group_list_all(),
                 GroupProfile.objects.exclude(access="private").exclude(access="public-invite"))
-<<<<<<< HEAD
-        except:
-=======
         except BaseException:
->>>>>>> 94866488
             all_metadata_author_groups = GroupProfile.objects.exclude(
                 access="private").exclude(access="public-invite")
         [metadata_author_groups.append(item) for item in all_metadata_author_groups
@@ -350,12 +323,8 @@
 
     if settings.ADMIN_MODERATE_UPLOADS:
         if not request.user.is_superuser:
-<<<<<<< HEAD
-            map_form.fields['is_published'].widget.attrs.update({'disabled': 'true'})
-=======
             map_form.fields['is_published'].widget.attrs.update(
                 {'disabled': 'true'})
->>>>>>> 94866488
 
             can_change_metadata = request.user.has_perm(
                 'change_resourcebase_metadata',
@@ -535,79 +504,6 @@
     return HttpResponse(message)
 
 
-def map_embed_widget(request, mapid,
-                     template='leaflet/maps/map_embed_widget.html'):
-    """Display code snippet for embedding widget.
-
-    :param request: The request from the frontend.
-    :type request: HttpRequest
-
-    :param mapid: The id of the map.
-    :type mapid: String
-
-    :return: formatted code.
-    """
-
-    map_obj = _resolve_map(request,
-                           mapid,
-                           'base.view_resourcebase',
-                           _PERMISSION_MSG_VIEW)
-    map_bbox = map_obj.bbox_string.split(',')
-
-    map_layers = MapLayer.objects.filter(
-        map_id=mapid).order_by('stack_order')
-    layers = []
-    for layer in map_layers:
-        if layer.group != 'background':
-            layers.append(layer)
-
-    if map_obj.srid != 'EPSG:3857':
-        map_bbox = [float(coord) for coord in map_bbox]
-    else:
-        map_bbox = llbbox_to_mercator([float(coord) for coord in map_bbox])
-
-    if map_bbox is not None:
-        minx, miny, maxx, maxy = [float(coord) for coord in map_bbox]
-        x = (minx + maxx) / 2
-        y = (miny + maxy) / 2
-
-        if getattr(settings, 'DEFAULT_MAP_CRS') == "EPSG:3857":
-            center = list((x, y))
-        else:
-            center = list(forward_mercator((x, y)))
-
-        if center[1] == float('-inf'):
-            center[1] = 0
-
-        BBOX_DIFFERENCE_THRESHOLD = 1e-5
-
-        # Check if the bbox is invalid
-        valid_x = (maxx - minx) ** 2 > BBOX_DIFFERENCE_THRESHOLD
-        valid_y = (maxy - miny) ** 2 > BBOX_DIFFERENCE_THRESHOLD
-
-        if valid_x:
-            width_zoom = math.log(360 / abs(maxx - minx), 2)
-        else:
-            width_zoom = 15
-
-        if valid_y:
-            height_zoom = math.log(360 / abs(maxy - miny), 2)
-        else:
-            height_zoom = 15
-
-        map_obj.center_x = center[0]
-        map_obj.center_y = center[1]
-        map_obj.zoom = math.ceil(min(width_zoom, height_zoom))
-
-    context = {
-        'resource': map_obj,
-        'map_bbox': map_bbox,
-        'map_layers': layers
-    }
-    message = render(request, template, context)
-    return HttpResponse(message)
-
-
 # MAPS VIEWER #
 
 
@@ -663,11 +559,7 @@
             settings,
             'GEONODE_CLIENT_LAYER_PREVIEW_LIBRARY',
             'geoext')
-<<<<<<< HEAD
-    }))
-=======
     })
->>>>>>> 94866488
 
 
 def map_view_js(request, mapid):
@@ -776,11 +668,7 @@
             settings,
             'GEONODE_CLIENT_LAYER_PREVIEW_LIBRARY',
             'geoext')
-<<<<<<< HEAD
-    }))
-=======
     })
->>>>>>> 94866488
 
 
 # NEW MAPS #
@@ -1180,28 +1068,17 @@
                 j_layers.remove(j_layer)
         mapJson = json.dumps(j_map)
 
-<<<<<<< HEAD
-        if 'geonode.geoserver' in settings.INSTALLED_APPS:
-            # TODO the url needs to be verified on geoserver
-            url = "%srest/process/batchDownload/launch/" % ogc_server_settings.LOCATION
-        elif 'geonode.qgis_server' in settings.INSTALLED_APPS:
-=======
         if check_ogc_backend(geoserver.BACKEND_PACKAGE):
             # TODO the url needs to be verified on geoserver
             url = "%srest/process/batchDownload/launch/" % ogc_server_settings.LOCATION
         elif check_ogc_backend(qgis_server.BACKEND_PACKAGE):
->>>>>>> 94866488
             url = urljoin(settings.SITEURL,
                           reverse("qgis_server:download-map", kwargs={'mapid': mapid}))
             # qgis-server backend stop here, continue on qgis_server/views.py
             return redirect(url)
 
         # the path to geoserver backend continue here
-<<<<<<< HEAD
-        resp, content = http_client.request(url, 'POST', layers=mapJson)
-=======
         resp, content = http_client.request(url, 'POST', body=mapJson)
->>>>>>> 94866488
 
         status = int(resp.status)
 
@@ -1345,7 +1222,6 @@
         return None
 
     # Set up the proper layer configuration
-    # def snaplayer_config(layer, sources, user):
     def snaplayer_config(layer, sources, user, access_token):
         cfg = layer.layer_config()
         src_cfg = layer.source_config()
