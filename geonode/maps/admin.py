--- conflicted
+++ resolved
@@ -33,12 +33,8 @@
     list_display = ('id','title', 'owner')
     list_filter = ('owner', 'category',)
     search_fields = ('title', 'abstract', 'purpose', 'owner__profile__name',)
-<<<<<<< HEAD
     form = autocomplete_light.modelform_factory(Map)
     
-=======
-
->>>>>>> c02bc866
 class MapLayerAdmin(admin.ModelAdmin):
     list_display = ('id','map', 'name')
     list_filter = ('map',)
