# -*- coding: utf-8 -*-
#########################################################################
#
# Copyright (C) 2012 OpenPlans
#
# This program is free software: you can redistribute it and/or modify
# it under the terms of the GNU General Public License as published by
# the Free Software Foundation, either version 3 of the License, or
# (at your option) any later version.
#
# This program is distributed in the hope that it will be useful,
# but WITHOUT ANY WARRANTY; without even the implied warranty of
# MERCHANTABILITY or FITNESS FOR A PARTICULAR PURPOSE. See the
# GNU General Public License for more details.
#
# You should have received a copy of the GNU General Public License
# along with this program. If not, see <http://www.gnu.org/licenses/>.
#
#########################################################################

import logging
import math
import errno

from django.conf import settings
from django.db import models
from django.utils import simplejson as json
from django.contrib.auth.models import User
from django.utils.translation import ugettext_lazy as _
from django.core.exceptions import ObjectDoesNotExist
<<<<<<< HEAD
=======
from django.contrib.gis.geos import GEOSGeometry
>>>>>>> 47564ba7

from geonode.layers.models import Layer
from geonode.security.models import PermissionLevelMixin
from geonode.security.models import AUTHENTICATED_USERS, ANONYMOUS_USERS
from geonode.utils import GXPMapBase
from geonode.utils import GXPLayerBase
from geonode.utils import layer_from_viewer_config
from geonode.utils import default_map_config
<<<<<<< HEAD
from geonode.utils import forward_mercator
=======
>>>>>>> 47564ba7

from taggit.managers import TaggableManager

from geoserver.catalog import Catalog
from geoserver.layer import Layer as GsLayer
from django.db.models import signals

logger = logging.getLogger("geonode.maps.models")

class Map(models.Model, PermissionLevelMixin, GXPMapBase):
    """
    A Map aggregates several layers together and annotates them with a viewport
    configuration.
    """

    title = models.TextField(_('Title'))
    # A display name suitable for search results and page headers

    abstract = models.TextField(_('Abstract'))
    # A longer description of the themes in the map.

    # viewer configuration
    zoom = models.IntegerField(_('zoom'))
    # The zoom level to use when initially loading this map.  Zoom levels start
    # at 0 (most zoomed out) and each increment doubles the resolution.

    projection = models.CharField(_('projection'),max_length=32)
    # The projection used for this map.  This is stored as a string with the
    # projection's SRID.

    center_x = models.FloatField(_('center X'))
    # The x coordinate to center on when loading this map.  Its interpretation
    # depends on the projection.

    center_y = models.FloatField(_('center Y'))
    # The y coordinate to center on when loading this map.  Its interpretation
    # depends on the projection.

    owner = models.ForeignKey(User, verbose_name=_('owner'), blank=True, null=True)
    # The user that created/owns this map.

    last_modified = models.DateTimeField(auto_now_add=True)
    # The last time the map was modified.
    
    keywords = TaggableManager(_('keywords'), help_text=_("A space or comma-separated list of keywords"))

    def __unicode__(self):
        return '%s by %s' % (self.title, (self.owner.username if self.owner else "<Anonymous>"))

    @property
    def center(self):
        """
        A handy shortcut for the center_x and center_y properties as a tuple
        (read only)
        """
        return (self.center_x, self.center_y)

    @property
    def layers(self):
        layers = MapLayer.objects.filter(map=self.id)
        return  [layer for layer in layers]

    @property
    def local_layers(self): 
        return True

    def json(self, layer_filter):
        map_layers = MapLayer.objects.filter(map=self.id)
        layers = [] 
        for map_layer in map_layers:
            if map_layer.local:   
                layer =  Layer.objects.get(typename=map_layer.name)
                layers.append(layer)
            else: 
                pass 

        if layer_filter:
            layers = [l for l in layers if layer_filter(l)]

        readme = (
            "Title: %s\n" +
            "Author: %s\n"
            "Abstract: %s\n"
        ) % (self.title, "The GeoNode Team", self.abstract)

        def layer_json(lyr):
            return {
                "name": lyr.typename,
                "service": lyr.service_type,
                "serviceURL": "",
                "metadataURL": ""
            }

        map_config = {
            "map" : { "readme": readme },
            "layers" : [layer_json(lyr) for lyr in layers]
        }

        return json.dumps(map_config)

    def update_from_viewer(self, conf):
        """
        Update this Map's details by parsing a JSON object as produced by
        a GXP Viewer.  
        
        This method automatically persists to the database!
        """
        if isinstance(conf, basestring):
            conf = json.loads(conf)

        self.title = conf['about']['title']
        self.abstract = conf['about']['abstract']

        self.zoom = conf['map']['zoom']

        self.center_x = conf['map']['center'][0]
        self.center_y = conf['map']['center'][1]

        self.projection = conf['map']['projection']

        def source_for(layer):
            return conf["sources"][layer["source"]]

        layers = [l for l in conf["map"]["layers"]]
        
        for layer in self.layer_set.all():
            layer.delete()
            
        self.keywords.add(*conf['map'].get('keywords', []))

        for ordering, layer in enumerate(layers):
            self.layer_set.add(
                layer_from_viewer_config(
                    MapLayer, layer, source_for(layer), ordering
            ))
        self.save()

    def keyword_list(self):
        keywords_qs = self.keywords.all()
        if keywords_qs:
            return [kw.name for kw in keywords_qs]
        else:
            return []

    def get_absolute_url(self):
        return '/maps/%i' % self.id
        
    class Meta:
        # custom permissions, 
        # change and delete are standard in django
        permissions = (('view_map', 'Can view'), 
                       ('change_map_permissions', "Can change permissions"), )

    # Permission Level Constants
    # LEVEL_NONE inherited
    LEVEL_READ  = 'map_readonly'
    LEVEL_WRITE = 'map_readwrite'
    LEVEL_ADMIN = 'map_admin'
    
    def set_default_permissions(self):
        self.set_gen_level(ANONYMOUS_USERS, self.LEVEL_READ)
        self.set_gen_level(AUTHENTICATED_USERS, self.LEVEL_READ)

        # remove specific user permissions
        current_perms =  self.get_all_level_info()
        for username in current_perms['users'].keys():
            user = User.objects.get(username=username)
            self.set_user_level(user, self.LEVEL_NONE)

        # assign owner admin privs
        if self.owner:
            self.set_user_level(self.owner, self.LEVEL_ADMIN)    

    def create_from_layer_list(self, user, layers, title, abstract):
        self.owner = user
        self.title = title
        self.abstract = abstract
        self.projection="EPSG:900913"
        self.zoom = 0
        self.center_x = 0
        self.center_y = 0
        map_layers = []
        bbox = None
        index = 0

        DEFAULT_MAP_CONFIG, DEFAULT_BASE_LAYERS = default_map_config()
        
        for layer in layers:
            try:
                layer = Layer.objects.get(typename=layer)
            except ObjectDoesNotExist:
                continue # Raise exception?
            
            if not user.has_perm('maps.view_layer', obj=layer):
                # invisible layer, skip inclusion or raise Exception?
                continue # Raise Exception
            
<<<<<<< HEAD
            layer_bbox = layer.resource.latlon_bbox
=======
            layer_bbox = layer.bbox
>>>>>>> 47564ba7
            if bbox is None:
                bbox = list(layer_bbox[0:4])
            else:
                bbox[0] = min(bbox[0], layer_bbox[0])
                bbox[1] = max(bbox[1], layer_bbox[1])
                bbox[2] = min(bbox[2], layer_bbox[2])
                bbox[3] = max(bbox[3], layer_bbox[3])

            map_layers.append(MapLayer(
                map = self,
                name = layer.typename,
                ows_url = settings.GEOSERVER_BASE_URL + "wms",  
                stack_order = index,
                visibility = True
            ))
            
        
            if bbox is not None:
                minx, maxx, miny, maxy = [float(c) for c in bbox]
                x = (minx + maxx) / 2
                y = (miny + maxy) / 2
<<<<<<< HEAD
                (center_x,center_y) = forward_mercator((x,y))
=======
                wkt = "POINT(" + str(x) + " " + str(y) + ")"
                center = GEOSGeometry(wkt, srid=4326)
                center.transform("+proj=merc +a=6378137 +b=6378137 +lat_ts=0.0 +lon_0=0.0 +x_0=0.0 +y_0=0 +k=1.0 +units=m +nadgrids=@null +wktext +no_defs")
>>>>>>> 47564ba7

                width_zoom = math.log(360 / (maxx - minx), 2)
                height_zoom = math.log(360 / (maxy - miny), 2)

<<<<<<< HEAD
                center_x = center.x
                center_y = center.y
=======
                self.center_x = center.x
                self.center_y = center.y
>>>>>>> 47564ba7
                self.zoom = math.ceil(min(width_zoom, height_zoom))
            index += 1

        self.save()
        for bl in DEFAULT_BASE_LAYERS:
            bl.map = self
            #bl.save()

        for ml in map_layers:
            ml.map = self # update map_id after saving map
            ml.save()

class MapLayer(models.Model, GXPLayerBase):
    """
    The MapLayer model represents a layer included in a map.  This doesn't just
    identify the dataset, but also extra options such as which style to load
    and the file format to use for image tiles.
    """

    map = models.ForeignKey(Map, related_name="layer_set")
    # The map containing this layer

    stack_order = models.IntegerField(_('stack order'))
    # The z-index of this layer in the map; layers with a higher stack_order will
    # be drawn on top of others.

    format = models.CharField(_('format'), null=True, max_length=200)
    # The mimetype of the image format to use for tiles (image/png, image/jpeg,
    # image/gif...)

    name = models.CharField(_('name'), null=True, max_length=200)
    # The name of the layer to load.

    # The interpretation of this name depends on the source of the layer (Google
    # has a fixed set of names, WMS services publish a list of available layers
    # in their capabilities documents, etc.)

    opacity = models.FloatField(_('opacity'), default=1.0)
    # The opacity with which to render this layer, on a scale from 0 to 1.

    styles = models.CharField(_('styles'), null=True,max_length=200)
    # The name of the style to use for this layer (only useful for WMS layers.)

    transparent = models.BooleanField(_('transparent'))
    # A boolean value, true if we should request tiles with a transparent background.

    fixed = models.BooleanField(_('fixed'), default=False)
    # A boolean value, true if we should prevent the user from dragging and
    # dropping this layer in the layer chooser.

    group = models.CharField(_('group'), null=True,max_length=200)
    # A group label to apply to this layer.  This affects the hierarchy displayed
    # in the map viewer's layer tree.

    visibility = models.BooleanField(_('visibility'), default=True)
    # A boolean value, true if this layer should be visible when the map loads.

    ows_url = models.URLField(_('ows URL'), null=True)
    # The URL of the OWS service providing this layer, if any exists.

    layer_params = models.TextField(_('layer params'))
    # A JSON-encoded dictionary of arbitrary parameters for the layer itself when
    # passed to the GXP viewer.

    # If this dictionary conflicts with options that are stored in other fields
    # (such as format, styles, etc.) then the fields override.

    source_params = models.TextField(_('source params'))
    # A JSON-encoded dictionary of arbitrary parameters for the GXP layer source
    # configuration for this layer.

    # If this dictionary conflicts with options that are stored in other fields
    # (such as ows_url) then the fields override.

    local = models.BooleanField(default=False)
    # True if this layer is served by the local geoserver

    @property
    def local_link(self): 
        if self.local:
            layer = Layer.objects.get(typename=self.name)
            link = "<a href=\"%s\">%s</a>" % (layer.get_absolute_url(),layer.title)
        else: 
            link = "<span>%s</span> " % self.name
        return link

    class Meta:
        ordering = ["stack_order"]

    def __unicode__(self):
        return '%s?layers=%s' % (self.ows_url, self.name)

def pre_save_maplayer(instance, sender, **kwargs):
    # If this object was saved via fixtures,
    # do not do post processing.
    if kwargs.get('raw', False):
        return

    _user, _password = settings.GEOSERVER_CREDENTIALS
    url = "%srest" % settings.GEOSERVER_BASE_URL
    try:
        c = Catalog(url, _user, _password)   
        instance.local = isinstance(c.get_layer(instance.name),GsLayer)
    except EnvironmentError, e:
        if e.errno == errno.ECONNREFUSED:
            msg = 'Could not connect to catalog to verify if layer %s was local' % instance.name
            logger.warn(msg, e)
        else:
            raise e

signals.pre_save.connect(pre_save_maplayer, sender=MapLayer)<|MERGE_RESOLUTION|>--- conflicted
+++ resolved
@@ -28,10 +28,6 @@
 from django.contrib.auth.models import User
 from django.utils.translation import ugettext_lazy as _
 from django.core.exceptions import ObjectDoesNotExist
-<<<<<<< HEAD
-=======
-from django.contrib.gis.geos import GEOSGeometry
->>>>>>> 47564ba7
 
 from geonode.layers.models import Layer
 from geonode.security.models import PermissionLevelMixin
@@ -40,10 +36,7 @@
 from geonode.utils import GXPLayerBase
 from geonode.utils import layer_from_viewer_config
 from geonode.utils import default_map_config
-<<<<<<< HEAD
 from geonode.utils import forward_mercator
-=======
->>>>>>> 47564ba7
 
 from taggit.managers import TaggableManager
 
@@ -241,11 +234,7 @@
                 # invisible layer, skip inclusion or raise Exception?
                 continue # Raise Exception
             
-<<<<<<< HEAD
-            layer_bbox = layer.resource.latlon_bbox
-=======
             layer_bbox = layer.bbox
->>>>>>> 47564ba7
             if bbox is None:
                 bbox = list(layer_bbox[0:4])
             else:
@@ -267,24 +256,13 @@
                 minx, maxx, miny, maxy = [float(c) for c in bbox]
                 x = (minx + maxx) / 2
                 y = (miny + maxy) / 2
-<<<<<<< HEAD
                 (center_x,center_y) = forward_mercator((x,y))
-=======
-                wkt = "POINT(" + str(x) + " " + str(y) + ")"
-                center = GEOSGeometry(wkt, srid=4326)
-                center.transform("+proj=merc +a=6378137 +b=6378137 +lat_ts=0.0 +lon_0=0.0 +x_0=0.0 +y_0=0 +k=1.0 +units=m +nadgrids=@null +wktext +no_defs")
->>>>>>> 47564ba7
 
                 width_zoom = math.log(360 / (maxx - minx), 2)
                 height_zoom = math.log(360 / (maxy - miny), 2)
 
-<<<<<<< HEAD
                 center_x = center.x
                 center_y = center.y
-=======
-                self.center_x = center.x
-                self.center_y = center.y
->>>>>>> 47564ba7
                 self.zoom = math.ceil(min(width_zoom, height_zoom))
             index += 1
 
