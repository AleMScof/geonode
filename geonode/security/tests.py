# -*- coding: utf-8 -*-
#########################################################################
#
# Copyright (C) 2016 OSGeo
#
# This program is free software: you can redistribute it and/or modify
# it under the terms of the GNU General Public License as published by
# the Free Software Foundation, either version 3 of the License, or
# (at your option) any later version.
#
# This program is distributed in the hope that it will be useful,
# but WITHOUT ANY WARRANTY; without even the implied warranty of
# MERCHANTABILITY or FITNESS FOR A PARTICULAR PURPOSE. See the
# GNU General Public License for more details.
#
# You should have received a copy of the GNU General Public License
# along with this program. If not, see <http://www.gnu.org/licenses/>.
#
#########################################################################
from geonode.tests.base import GeoNodeBaseTestSupport

import os
import json
import base64
import logging
import gisdata
import importlib
import contextlib

from urllib.request import urlopen, Request
from tastypie.test import ResourceTestCaseMixin

from django.conf import settings
from django.http import HttpRequest
from django.urls import reverse
from django.db.models import Q
from django.contrib.auth import get_user_model
from django.test.utils import override_settings

from guardian.shortcuts import (
    get_anonymous_user,
    assign_perm,
    remove_perm
)
from geonode import geoserver
from geonode.base.models import (
    Configuration,
    UserGeoLimit,
    GroupGeoLimit
)
from geonode.base.populate_test_data import all_public
from geonode.people.utils import get_valid_user
from geonode.layers.models import Layer
from geonode.groups.models import Group, GroupProfile
from geonode.compat import ensure_string
from geonode.utils import check_ogc_backend
from geonode.tests.utils import check_layer
from geonode.decorators import on_ogc_backend, dump_func_name
from geonode.geoserver.helpers import gs_slurp
from geonode.geoserver.upload import geoserver_upload
from geonode.layers.populate_layers_data import create_layer_data

from .utils import (
    get_visible_resources,
    get_users_with_perms,
    get_geofence_rules,
    get_geofence_rules_count,
    get_highest_priority,
    set_geofence_all,
    purge_geofence_all,
    sync_geofence_with_guardian,
    sync_resources_with_guardian
)


logger = logging.getLogger(__name__)


def _log(msg, *args):
    logger.debug(msg, *args)


class StreamToLogger(object):
    """
    Fake file-like stream object that redirects writes to a logger instance.
    """

    def __init__(self, logger, log_level=logging.INFO):
        self.logger = logger
        self.log_level = log_level
        self.linebuf = ''

    def write(self, buf):
        for line in buf.rstrip().splitlines():
            self.logger.log(self.log_level, line.rstrip())


class SecurityTest(GeoNodeBaseTestSupport):

    type = 'layer'

    """
    Tests for the Geonode security app.
    """

    def setUp(self):
        super(SecurityTest, self).setUp()

    @on_ogc_backend(geoserver.BACKEND_PACKAGE)
    @dump_func_name
    def test_login_middleware(self):
        """
        Tests the Geonode login required authentication middleware.
        """
        from geonode.security.middleware import LoginRequiredMiddleware
        middleware = LoginRequiredMiddleware(None)

        white_list = [
            reverse('account_ajax_login'),
            reverse('account_confirm_email', kwargs=dict(key='test')),
            reverse('account_login'),
            reverse('account_reset_password'),
            reverse('forgot_username'),
            reverse('layer_acls'),
            reverse('layer_resolve_user'),
        ]

        black_list = [
            reverse('account_signup'),
            reverse('document_browse'),
            reverse('maps_browse'),
            reverse('layer_browse'),
            reverse('layer_detail', kwargs=dict(layername='geonode:Test')),
            reverse('layer_remove', kwargs=dict(layername='geonode:Test')),
            reverse('profile_browse'),
        ]

        request = HttpRequest()
        request.user = get_anonymous_user()

        # Requests should be redirected to the the `redirected_to` path when un-authenticated user attempts to visit
        # a black-listed url.
        for path in black_list:
            request.path = path
            response = middleware.process_request(request)
            if response:
                self.assertEqual(response.status_code, 302)
                self.assertTrue(
                    response.get('Location').startswith(
                        middleware.redirect_to))

        # The middleware should return None when an un-authenticated user
        # attempts to visit a white-listed url.
        for path in white_list:
            request.path = path
            response = middleware.process_request(request)
            self.assertIsNone(
                response,
                msg=f"Middleware activated for white listed path: {path}")

        self.client.login(username='admin', password='admin')
        admin = get_user_model().objects.get(username='admin')
        self.assertTrue(admin.is_authenticated)
        request.user = admin

        # The middleware should return None when an authenticated user attempts
        # to visit a black-listed url.
        for path in black_list:
            request.path = path
            response = middleware.process_request(request)
            self.assertIsNone(response)

    @on_ogc_backend(geoserver.BACKEND_PACKAGE)
    @dump_func_name
    def test_login_middleware_with_basic_auth(self):
        """
        Tests the Geonode login required authentication middleware with Basic authenticated queries
        """
        from geonode.security.middleware import LoginRequiredMiddleware
        middleware = LoginRequiredMiddleware(None)

        black_listed_url = reverse('maps_browse')
        white_listed_url = reverse('account_login')

        # unauthorized request to black listed URL should be redirected to `redirect_to` URL
        request = HttpRequest()
        request.user = get_anonymous_user()

        request.path = black_listed_url
        response = middleware.process_request(request)
        if response:
            self.assertEqual(response.status_code, 302)
            self.assertTrue(
                response.get('Location').startswith(
                    middleware.redirect_to))

        # unauthorized request to white listed URL should be allowed
        request.path = white_listed_url
        response = middleware.process_request(request)
        self.assertIsNone(
            response,
            msg=f"Middleware activated for white listed path: {black_listed_url}")

        # Basic authorized request to black listed URL should be allowed
        request.path = black_listed_url
        request.META["HTTP_AUTHORIZATION"] = f'Basic {base64.b64encode(b"bobby:bob").decode("utf-8")}'
        response = middleware.process_request(request)
        self.assertIsNone(
            response,
            msg=f"Middleware activated for white listed path: {black_listed_url}")

    @on_ogc_backend(geoserver.BACKEND_PACKAGE)
    @dump_func_name
    def test_login_middleware_with_custom_login_url(self):
        """
        Tests the Geonode login required authentication middleware with Basic authenticated queries
        """

<<<<<<< HEAD
        site_url_settings = [settings.SITEURL + "login/custom", "/login/custom", "login/custom"]
=======
        site_url_settings = [f"{settings.SITEURL}login/custom", "/login/custom", "login/custom"]
>>>>>>> 073d9a52
        black_listed_url = reverse("maps_browse")

        for setting in site_url_settings:
            with override_settings(LOGIN_URL=setting):

                from geonode.security import middleware as mw

                # reload the middleware module to fetch overridden settings
                importlib.reload(mw)
                middleware = mw.LoginRequiredMiddleware(None)

                # unauthorized request to black listed URL should be redirected to `redirect_to` URL
                request = HttpRequest()
                request.user = get_anonymous_user()
                request.path = black_listed_url

                response = middleware.process_request(request)

                self.assertIsNotNone(response, "Middleware didn't activate for blacklisted URL.")
                self.assertEqual(response.status_code, 302)
                self.assertTrue(
                    response.get("Location").startswith("/"),
                    msg=f"Returned redirection should be a valid path starting '/'. "
                        f"Instead got: {response.get('Location')}",
                )

    @on_ogc_backend(geoserver.BACKEND_PACKAGE)
    @dump_func_name
    def test_session_ctrl_middleware(self):
        """
        Tests the Geonode session control authentication middleware.
        """
        from geonode.security.middleware import SessionControlMiddleware
        middleware = SessionControlMiddleware(None)

        request = HttpRequest()
        self.client.login(username='admin', password='admin')
        admin = get_user_model().objects.get(username='admin')
        self.assertTrue(admin.is_authenticated)
        request.user = admin
        request.path = reverse('layer_browse')
        middleware.process_request(request)
        response = self.client.get(request.path)
        self.assertEqual(response.status_code, 200)
        # Simulating Token expired (or not set)
        request.session = {}
        request.session['access_token'] = None
        middleware.process_request(request)
        response = self.client.get('/admin')
        self.assertEqual(response.status_code, 302)


class SecurityViewsTests(ResourceTestCaseMixin, GeoNodeBaseTestSupport):

    def setUp(self):
        super(SecurityViewsTests, self).setUp()
        if check_ogc_backend(geoserver.BACKEND_PACKAGE):
            settings.OGC_SERVER['default']['GEOFENCE_SECURITY_ENABLED'] = True

        self.user = 'admin'
        self.passwd = 'admin'

    @on_ogc_backend(geoserver.BACKEND_PACKAGE)
    @dump_func_name
    def test_attributes_sats_refresh(self):
        layers = Layer.objects.all()[:2].values_list('id', flat=True)
        test_layer = Layer.objects.get(id=layers[0])

        self.client.login(username='admin', password='admin')
        layer_attributes = test_layer.attributes
        self.assertIsNotNone(layer_attributes)
        test_layer.attribute_set.all().delete()
        test_layer.save()

        data = {
            'uuid': test_layer.uuid
        }
        resp = self.client.post(reverse('attributes_sats_refresh'), data)
        if resp.status_code == 200:
            self.assertHttpOK(resp)
            self.assertEqual(layer_attributes.count(), test_layer.attributes.count())

            from geonode.geoserver.helpers import set_attributes_from_geoserver
            test_layer.attribute_set.all().delete()
            test_layer.save()

            set_attributes_from_geoserver(test_layer, overwrite=True)
            self.assertEqual(layer_attributes.count(), test_layer.attributes.count())

            # Remove permissions to anonymous users and try to refresh attributes again
            test_layer.set_permissions({'users': {'AnonymousUser': []}, 'groups': []})
            test_layer.attribute_set.all().delete()
            test_layer.save()

            set_attributes_from_geoserver(test_layer, overwrite=True)
            self.assertEqual(layer_attributes.count(), test_layer.attributes.count())
        else:
            # If GeoServer is unreachable, this view now returns a 302 error
            self.assertEqual(resp.status_code, 302)

    @on_ogc_backend(geoserver.BACKEND_PACKAGE)
    @dump_func_name
    def test_invalidate_tiledlayer_cache(self):
        layers = Layer.objects.all()[:2].values_list('id', flat=True)
        test_layer = Layer.objects.get(id=layers[0])

        self.client.login(username='admin', password='admin')

        data = {
            'uuid': test_layer.uuid
        }
        resp = self.client.post(reverse('invalidate_tiledlayer_cache'), data)
        self.assertHttpOK(resp)


class BulkPermissionsTests(ResourceTestCaseMixin, GeoNodeBaseTestSupport):

    def setUp(self):
        super(BulkPermissionsTests, self).setUp()
        if check_ogc_backend(geoserver.BACKEND_PACKAGE):
            settings.OGC_SERVER['default']['GEOFENCE_SECURITY_ENABLED'] = True

        self.user = 'admin'
        self.passwd = 'admin'
        self.list_url = reverse(
            'api_dispatch_list',
            kwargs={
                'api_name': 'api',
                'resource_name': 'layers'})
        self.bulk_perms_url = reverse('bulk_permissions')
        all_public()
        self.perm_spec = {
            "users": {"admin": ["view_resourcebase"]}, "groups": []}

    @dump_func_name
    def test_set_bulk_permissions(self):
        """Test that after restrict view permissions on two layers
        bobby is unable to see them"""

        geofence_rules_count = 0
        if check_ogc_backend(geoserver.BACKEND_PACKAGE):
            purge_geofence_all()
            # Reset GeoFence Rules
            geofence_rules_count = get_geofence_rules_count()
            self.assertEqual(geofence_rules_count, 0)

        layers = Layer.objects.all()[:2].values_list('id', flat=True)
        layers_id = [str(x) for x in layers]
        test_perm_layer = Layer.objects.get(id=layers[0])

        self.client.login(username='admin', password='admin')
        resp = self.client.get(self.list_url)
        self.assertEqual(len(self.deserialize(resp)['objects']), 8)
        data = {
            'permissions': json.dumps(self.perm_spec),
            'resources': layers_id
        }
        resp = self.client.post(self.bulk_perms_url, data)
        self.assertHttpOK(resp)

        if check_ogc_backend(geoserver.BACKEND_PACKAGE):
            # Check GeoFence Rules have been correctly created
            geofence_rules_count = get_geofence_rules_count()
            _log(f"1. geofence_rules_count: {geofence_rules_count} ")
            self.assertEqual(geofence_rules_count, 14)
            set_geofence_all(test_perm_layer)
            geofence_rules_count = get_geofence_rules_count()
            _log(f"2. geofence_rules_count: {geofence_rules_count} ")
            self.assertEqual(geofence_rules_count, 15)

        self.client.logout()

        if check_ogc_backend(geoserver.BACKEND_PACKAGE):
            self.client.login(username='bobby', password='bob')
            resp = self.client.get(self.list_url)
            self.assertEqual(len(self.deserialize(resp)['objects']), 7)

            perms = get_users_with_perms(test_perm_layer)
            _log(f"3. perms: {perms} ")
            sync_geofence_with_guardian(test_perm_layer, perms, user='bobby')

            # Check GeoFence Rules have been correctly created
            geofence_rules_count = get_geofence_rules_count()
            _log(f"4. geofence_rules_count: {geofence_rules_count} ")
            self.assertEqual(geofence_rules_count, 15)

            # Validate maximum priority
            geofence_rules_highest_priority = get_highest_priority()
            _log(f"5. geofence_rules_highest_priority: {geofence_rules_highest_priority} ")
            self.assertTrue(geofence_rules_highest_priority > 0)

            url = settings.OGC_SERVER['default']['LOCATION']
            user = settings.OGC_SERVER['default']['USER']
            passwd = settings.OGC_SERVER['default']['PASSWORD']

            import requests
            from requests.auth import HTTPBasicAuth
<<<<<<< HEAD
            r = requests.get(url + f'gwc/rest/seed/{test_perm_layer.alternate}.json',
=======
            r = requests.get(f"{url}gwc/rest/seed/{test_perm_layer.alternate}.json",
>>>>>>> 073d9a52
                             auth=HTTPBasicAuth(user, passwd))
            self.assertEqual(r.status_code, 400)

        geofence_rules_count = 0
        if check_ogc_backend(geoserver.BACKEND_PACKAGE):
            purge_geofence_all()
            # Reset GeoFence Rules
            geofence_rules_count = get_geofence_rules_count()
            self.assertEqual(geofence_rules_count, 0)


class PermissionsTest(GeoNodeBaseTestSupport):

    """Tests GeoNode permissions
    """

    perm_spec = {
        "users": {
            "admin": [
                "change_resourcebase",
                "change_resourcebase_permissions",
                "view_resourcebase"]},
        "groups": []}

    # Permissions Tests

    # Users
    # - admin (pk=2)
    # - bobby (pk=1)

    def setUp(self):
        super(PermissionsTest, self).setUp()
        if check_ogc_backend(geoserver.BACKEND_PACKAGE):
            settings.OGC_SERVER['default']['GEOFENCE_SECURITY_ENABLED'] = True

        self.user = 'admin'
        self.passwd = 'admin'
        create_layer_data()
        self.anonymous_user = get_anonymous_user()
        self.config = Configuration.load()
        self.list_url = reverse(
            'api_dispatch_list',
            kwargs={
                'api_name': 'api',
                'resource_name': 'layers'})
        self.bulk_perms_url = reverse('bulk_permissions')
        all_public()

    @dump_func_name
    def test_bobby_cannot_set_all(self):
        """Test that Bobby can set the permissions only only on the ones
        for which he has the right"""

        layer = Layer.objects.all()[0]
        self.client.login(username='admin', password='admin')
        # give bobby the right to change the layer permissions
        assign_perm('change_resourcebase', get_user_model().objects.get(username='bobby'), layer.get_self_resource())
        self.client.logout()
        self.client.login(username='bobby', password='bob')
        layer2 = Layer.objects.all()[1]
        data = {
            'permissions': json.dumps({"users": {"bobby": ["view_resourcebase"]}, "groups": []}),
            'resources': [layer.id, layer2.id]
        }
        resp = self.client.post(self.bulk_perms_url, data)
        content = resp.content
        if isinstance(content, bytes):
            content = content.decode('UTF-8')
        self.assertTrue(layer2.title in json.loads(content)['not_changed'])

    @on_ogc_backend(geoserver.BACKEND_PACKAGE)
    def test_user_can(self):
        bobby = get_user_model().objects.get(username='bobby')
        perm_spec = {
<<<<<<< HEAD
              'users': {
                  'bobby': [
                      'view_resourcebase',
                      'download_resourcebase',
                      'change_layer_style'
                      ]
              },
              'groups': []
          }
=======
            'users': {
                'bobby': [
                    'view_resourcebase',
                    'download_resourcebase',
                    'change_layer_style'
                ]
            },
            'groups': []
        }
>>>>>>> 073d9a52
        layer = Layer.objects.filter(storeType='dataStore').first()
        layer.set_permissions(perm_spec)
        # Test user has permission with read_only=False
        self.assertTrue(layer.user_can(bobby, 'change_layer_style'))
        # Test with edit permission and read_only=True
        self.config.read_only = True
        self.config.save()
        self.assertFalse(layer.user_can(bobby, 'change_layer_style'))
        # Test with view permission and read_only=True
        self.assertTrue(layer.user_can(bobby, 'view_resourcebase'))

    @on_ogc_backend(geoserver.BACKEND_PACKAGE)
    @dump_func_name
    def test_perm_specs_synchronization(self):
        """Test that Layer is correctly synchronized with guardian:
            1. Set permissions to all users
            2. Set permissions to a single user
            3. Set permissions to a group of users
            4. Try to sync a layer from GeoServer
        """
        layer = Layer.objects.filter(storeType='dataStore').first()
        self.client.login(username='admin', password='admin')

        # Reset GeoFence Rules
        purge_geofence_all()
        geofence_rules_count = get_geofence_rules_count()
        self.assertEqual(geofence_rules_count, 0)

        perm_spec = {'users': {'AnonymousUser': []}, 'groups': []}
        layer.set_permissions(perm_spec)
        geofence_rules_count = get_geofence_rules_count()
        _log(f"1. geofence_rules_count: {geofence_rules_count} ")
        self.assertEqual(geofence_rules_count, 5)

        perm_spec = {
            "users": {"admin": ["view_resourcebase"]}, "groups": []}
        layer.set_permissions(perm_spec)
        geofence_rules_count = get_geofence_rules_count()
        _log(f"2. geofence_rules_count: {geofence_rules_count} ")
        self.assertEqual(geofence_rules_count, 7)

        perm_spec = {'users': {"admin": ['change_layer_data']}, 'groups': []}
        layer.set_permissions(perm_spec)
        geofence_rules_count = get_geofence_rules_count()
        _log(f"3. geofence_rules_count: {geofence_rules_count} ")
        self.assertEqual(geofence_rules_count, 7)

        # FULL WFS-T
        perm_spec = {
            'users': {
                'bobby': [
                    'view_resourcebase',
                    'download_resourcebase',
                    'change_layer_style',
                    'change_layer_data']
            },
            'groups': []
        }
        layer.set_permissions(perm_spec)
        geofence_rules_count = get_geofence_rules_count()
        self.assertEqual(geofence_rules_count, 10)

        rules_objs = get_geofence_rules(entries=10)
        _deny_wfst_rule_exists = False
        for rule in rules_objs['rules']:
            if rule['service'] == "WFS" and \
                    rule['userName'] == 'bobby' and \
                    rule['request'] == "TRANSACTION":
                _deny_wfst_rule_exists = rule['access'] == 'DENY'
                break
        self.assertFalse(_deny_wfst_rule_exists)

        # NO WFS-T
        # - order it important
        perm_spec = {
            'users': {
                'bobby': [
                    'view_resourcebase',
                    'download_resourcebase',
                ]
            },
            'groups': []
        }
        layer.set_permissions(perm_spec)
        geofence_rules_count = get_geofence_rules_count()
        self.assertEqual(geofence_rules_count, 13)

        rules_objs = get_geofence_rules(entries=13)
        _deny_wfst_rule_exists = False
        _deny_wfst_rule_position = -1
        _allow_wfs_rule_position = -1
        for cnt, rule in enumerate(rules_objs['rules']):
            if rule['service'] == "WFS" and \
                    rule['userName'] == 'bobby' and \
                    rule['request'] == "TRANSACTION":
                _deny_wfst_rule_exists = rule['access'] == 'DENY'
                _deny_wfst_rule_position = cnt
            elif rule['service'] == "WFS" and \
                    rule['userName'] == 'bobby' and \
                    (rule['request'] is None or rule['request'] == '*'):
                _allow_wfs_rule_position = cnt
        self.assertTrue(_deny_wfst_rule_exists)
        self.assertTrue(_allow_wfs_rule_position > _deny_wfst_rule_position)

        # NO WFS
        perm_spec = {
            'users': {
                'bobby': [
                    'view_resourcebase',
                ]
            },
            'groups': []
        }
        layer.set_permissions(perm_spec)
        geofence_rules_count = get_geofence_rules_count()
        self.assertEqual(geofence_rules_count, 7)

        rules_objs = get_geofence_rules(entries=7)
        _deny_wfst_rule_exists = False
        for rule in rules_objs['rules']:
            if rule['service'] == "WFS" and \
                    rule['userName'] == 'bobby' and \
                    rule['request'] == "TRANSACTION":
                _deny_wfst_rule_exists = rule['access'] == 'DENY'
                break
        self.assertFalse(_deny_wfst_rule_exists)

        perm_spec = {'users': {}, 'groups': {'bar': ['view_resourcebase']}}
        layer.set_permissions(perm_spec)
        geofence_rules_count = get_geofence_rules_count()
        _log(f"4. geofence_rules_count: {geofence_rules_count} ")
        self.assertEqual(geofence_rules_count, 7)

        perm_spec = {'users': {}, 'groups': {'bar': ['change_resourcebase']}}
        layer.set_permissions(perm_spec)
        geofence_rules_count = get_geofence_rules_count()
        _log(f"5. geofence_rules_count: {geofence_rules_count} ")
        self.assertEqual(geofence_rules_count, 5)

        # Testing GeoLimits
        # Reset GeoFence Rules
        purge_geofence_all()
        geofence_rules_count = get_geofence_rules_count()
        self.assertEqual(geofence_rules_count, 0)
        layer = Layer.objects.first()
        # grab bobby
        bobby = get_user_model().objects.get(username="bobby")

        geo_limit, _ = UserGeoLimit.objects.get_or_create(
            user=bobby,
            resource=layer.get_self_resource()
        )
        geo_limit.wkt = 'SRID=4326;MULTIPOLYGON (((145.8046418749977 -42.49606500060302, \
146.7000276171853 -42.53655428642583, 146.7110139453067 -43.07256577359489, \
145.9804231249952 -43.05651288026286, 145.8046418749977 -42.49606500060302)))'
        geo_limit.save()
        layer.users_geolimits.add(geo_limit)
        self.assertEqual(layer.users_geolimits.all().count(), 1)

        perm_spec = {
            "users": {"bobby": ["view_resourcebase"]}, "groups": []}
        layer.set_permissions(perm_spec)
        geofence_rules_count = get_geofence_rules_count()
        self.assertEqual(geofence_rules_count, 5)

        rules_objs = get_geofence_rules(entries=5)
        self.assertEqual(len(rules_objs['rules']), 5)
        # Order is important
        _limit_rule_position = -1
        for cnt, rule in enumerate(rules_objs['rules']):
            if rule['service'] is None:
                self.assertEqual(rule['userName'], 'bobby')
                self.assertEqual(rule['workspace'], 'CA')
                self.assertEqual(rule['layer'], 'CA')
                self.assertEqual(rule['access'], 'LIMIT')

                self.assertTrue('limits' in rule)
                rule_limits = rule['limits']
                self.assertEqual(rule_limits['allowedArea'], 'MULTIPOLYGON (((145.8046418749977 -42.49606500060302, \
146.7000276171853 -42.53655428642583, 146.7110139453067 -43.07256577359489, \
145.9804231249952 -43.05651288026286, 145.8046418749977 -42.49606500060302)))')
                self.assertEqual(rule_limits['catalogMode'], 'MIXED')
                _limit_rule_position = cnt
            elif rule['userName'] == 'bobby':
                # When there's a limit rule, "*" must be the first one
                self.assertTrue(_limit_rule_position < cnt)

        geo_limit, _ = GroupGeoLimit.objects.get_or_create(
            group=GroupProfile.objects.get(group__name='bar'),
            resource=layer.get_self_resource()
        )
        geo_limit.wkt = 'SRID=4326;MULTIPOLYGON (((145.8046418749977 -42.49606500060302, \
146.7000276171853 -42.53655428642583, 146.7110139453067 -43.07256577359489, \
145.9804231249952 -43.05651288026286, 145.8046418749977 -42.49606500060302)))'
        geo_limit.save()
        layer.groups_geolimits.add(geo_limit)
        self.assertEqual(layer.groups_geolimits.all().count(), 1)

        perm_spec = {
            'users': {}, 'groups': {'bar': ['change_resourcebase']}}
        layer.set_permissions(perm_spec)
        geofence_rules_count = get_geofence_rules_count()
        self.assertEqual(geofence_rules_count, 6)

        rules_objs = get_geofence_rules(entries=6)
        self.assertEqual(len(rules_objs['rules']), 6)
        # Order is important
        _limit_rule_position = -1
        for cnt, rule in enumerate(rules_objs['rules']):
            if rule['roleName'] == 'ROLE_BAR':
                if rule['service'] is None:
                    self.assertEqual(rule['userName'], None)
                    self.assertEqual(rule['workspace'], 'CA')
                    self.assertEqual(rule['layer'], 'CA')
                    self.assertEqual(rule['access'], 'LIMIT')

                    self.assertTrue('limits' in rule)
                    rule_limits = rule['limits']
                    self.assertEqual(rule_limits['allowedArea'], 'MULTIPOLYGON (((145.8046418749977 -42.49606500060302, \
146.7000276171853 -42.53655428642583, 146.7110139453067 -43.07256577359489, \
145.9804231249952 -43.05651288026286, 145.8046418749977 -42.49606500060302)))')
                    self.assertEqual(rule_limits['catalogMode'], 'MIXED')
                    _limit_rule_position = cnt
                else:
                    # When there's a limit rule, "*" must be the first one
                    self.assertTrue(_limit_rule_position < cnt)

        # Change Layer Type and SRID in order to force GeoFence allowed-area reprojection
        _original_storeType = layer.storeType
        _original_srid = layer.srid
        layer.storeType = 'coverageStore'
        layer.srid = 'EPSG:3857'
        layer.save()

        layer.set_permissions(perm_spec)
        geofence_rules_count = get_geofence_rules_count()
        self.assertEqual(geofence_rules_count, 6)

        rules_objs = get_geofence_rules(entries=6)
        self.assertEqual(len(rules_objs['rules']), 6)
        # Order is important
        _limit_rule_position = -1
        for cnt, rule in enumerate(rules_objs['rules']):
            if rule['roleName'] == 'ROLE_BAR':
                if rule['service'] is None:
                    self.assertEqual(rule['service'], None)
                    self.assertEqual(rule['userName'], None)
                    self.assertEqual(rule['workspace'], 'CA')
                    self.assertEqual(rule['layer'], 'CA')
                    self.assertEqual(rule['access'], 'LIMIT')

                    self.assertTrue('limits' in rule)
                    rule_limits = rule['limits']
                    self.assertEqual(
                        rule_limits['allowedArea'], 'MULTIPOLYGON (((145.8046418749977 -42.49606500060302, 146.7000276171853 \
-42.53655428642583, 146.7110139453067 -43.07256577359489, 145.9804231249952 \
-43.05651288026286, 145.8046418749977 -42.49606500060302)))')
                    self.assertEqual(rule_limits['catalogMode'], 'MIXED')
                    _limit_rule_position = cnt
                else:
                    # When there's a limit rule, "*" must be the first one
                    self.assertTrue(_limit_rule_position < cnt)

        layer.storeType = _original_storeType
        layer.srid = _original_srid
        layer.save()

        # Reset GeoFence Rules
        purge_geofence_all()
        geofence_rules_count = get_geofence_rules_count()
        self.assertEqual(geofence_rules_count, 0)

    @on_ogc_backend(geoserver.BACKEND_PACKAGE)
    @dump_func_name
    def test_layer_upload_with_time(self):
        """ Try uploading a layer and verify that the user can administrate
        his own layer despite not being a site administrator.
        """
        # user without change_layer_style cannot edit it
        self.assertTrue(self.client.login(username='bobby', password='bob'))

        # grab bobby
        bobby = get_user_model().objects.get(username="bobby")
        anonymous_group, created = Group.objects.get_or_create(name='anonymous')

        self.assertTrue(self.client.login(username='bobby', password='bob'))

        # Upload to GeoServer
        saved_layer = geoserver_upload(
            Layer(),
            os.path.join(
                gisdata.GOOD_DATA,
                'time/'
                "boxes_with_date.shp"),
            bobby,
            'boxes_with_date_by_bobby',
            overwrite=True
        )

        # Test that layer owner can wipe GWC Cache
        ignore_errors = True
        skip_unadvertised = False
        skip_geonode_registered = False
        remove_deleted = True
        verbosity = 2
        owner = bobby
        workspace = 'geonode'
        filter = None
        store = None
        permissions = {
            'users': {"bobby": ['view_resourcebase', 'change_layer_data']},
            'groups': {anonymous_group: ['view_resourcebase']},
        }
        gs_slurp(
            ignore_errors=ignore_errors,
            verbosity=verbosity,
            owner=owner,
            workspace=workspace,
            store=store,
            filter=filter,
            skip_unadvertised=skip_unadvertised,
            skip_geonode_registered=skip_geonode_registered,
            remove_deleted=remove_deleted,
            permissions=permissions,
            execute_signals=True)

        title = 'boxes_with_date_by_bobby'
        saved_layer = Layer.objects.filter(title=title).first()
        check_layer(saved_layer)

        from lxml import etree
        from defusedxml import lxml as dlxml
        from geonode.geoserver.helpers import get_store
        from geonode.geoserver.signals import gs_catalog

        self.assertIsNotNone(saved_layer)
        workspace, name = saved_layer.alternate.split(':')
        self.assertIsNotNone(workspace)
        self.assertIsNotNone(name)
        ws = gs_catalog.get_workspace(workspace)
        self.assertIsNotNone(ws)
        store = get_store(gs_catalog, saved_layer.store, workspace=ws)
        self.assertIsNotNone(store)

        url = settings.OGC_SERVER['default']['LOCATION']
        user = settings.OGC_SERVER['default']['USER']
        passwd = settings.OGC_SERVER['default']['PASSWORD']

        rest_path = f'rest/workspaces/geonode/datastores/{saved_layer.store}/featuretypes/{name}.xml'
        import requests
        from requests.auth import HTTPBasicAuth
        r = requests.get(url + rest_path,
                         auth=HTTPBasicAuth(user, passwd))
        self.assertEqual(r.status_code, 200)
        _log(r.text)

        featureType = etree.ElementTree(dlxml.fromstring(r.text))
        metadata = featureType.findall('./[metadata]')
        self.assertEqual(len(metadata), 0)

        payload = """<featureType>
        <metadata>
            <entry key="elevation">
                <dimensionInfo>
                    <enabled>false</enabled>
                </dimensionInfo>
            </entry>
            <entry key="time">
                <dimensionInfo>
                    <enabled>true</enabled>
                    <attribute>date</attribute>
                    <presentation>LIST</presentation>
                    <units>ISO8601</units>
                    <defaultValue/>
                    <nearestMatchEnabled>false</nearestMatchEnabled>
                </dimensionInfo>
            </entry>
        </metadata></featureType>"""

        r = requests.put(url + rest_path,
                         data=payload,
                         headers={
                             'Content-type': 'application/xml'
                         },
                         auth=HTTPBasicAuth(user, passwd))
        self.assertEqual(r.status_code, 200)

        r = requests.get(url + rest_path,
                         auth=HTTPBasicAuth(user, passwd))
        self.assertEqual(r.status_code, 200)
        _log(r.text)

        featureType = etree.ElementTree(dlxml.fromstring(r.text))
        metadata = featureType.findall('./[metadata]')
        _log(etree.tostring(metadata[0], encoding='utf8', method='xml'))
        self.assertEqual(len(metadata), 1)

        saved_layer.set_permissions(permissions)
        wms_capabilities_url = reverse('capabilities_layer', args=[saved_layer.id])
        wms_capabilities_resp = self.client.get(wms_capabilities_url)
        self.assertTrue(wms_capabilities_resp.status_code, 200)

        all_times = None

        if wms_capabilities_resp.status_code >= 200 and wms_capabilities_resp.status_code < 400:
            wms_capabilities = wms_capabilities_resp.getvalue()
            if wms_capabilities:
                namespaces = {'wms': 'http://www.opengis.net/wms',
                              'xlink': 'http://www.w3.org/1999/xlink',
                              'xsi': 'http://www.w3.org/2001/XMLSchema-instance'}

                e = dlxml.fromstring(wms_capabilities)
                for atype in e.findall(
                        f"./[wms:Name='{saved_layer.alternate}']/wms:Dimension[@name='time']", namespaces):
                    dim_name = atype.get('name')
                    if dim_name:
                        dim_name = str(dim_name).lower()
                        if dim_name == 'time':
                            dim_values = atype.text
                            if dim_values:
                                all_times = dim_values.split(",")
                                break

        if all_times:
            self.assertEqual(all_times, [
                '2000-03-01T00:00:00.000Z', '2000-03-02T00:00:00.000Z',
                '2000-03-03T00:00:00.000Z', '2000-03-04T00:00:00.000Z',
                '2000-03-05T00:00:00.000Z', '2000-03-06T00:00:00.000Z',
                '2000-03-07T00:00:00.000Z', '2000-03-08T00:00:00.000Z',
                '2000-03-09T00:00:00.000Z', '2000-03-10T00:00:00.000Z',
                '2000-03-11T00:00:00.000Z', '2000-03-12T00:00:00.000Z',
                '2000-03-13T00:00:00.000Z', '2000-03-14T00:00:00.000Z',
                '2000-03-15T00:00:00.000Z', '2000-03-16T00:00:00.000Z',
                '2000-03-17T00:00:00.000Z', '2000-03-18T00:00:00.000Z',
                '2000-03-19T00:00:00.000Z', '2000-03-20T00:00:00.000Z',
                '2000-03-21T00:00:00.000Z', '2000-03-22T00:00:00.000Z',
                '2000-03-23T00:00:00.000Z', '2000-03-24T00:00:00.000Z',
                '2000-03-25T00:00:00.000Z', '2000-03-26T00:00:00.000Z',
                '2000-03-27T00:00:00.000Z', '2000-03-28T00:00:00.000Z',
                '2000-03-29T00:00:00.000Z', '2000-03-30T00:00:00.000Z',
                '2000-03-31T00:00:00.000Z', '2000-04-01T00:00:00.000Z',
                '2000-04-02T00:00:00.000Z', '2000-04-03T00:00:00.000Z',
                '2000-04-04T00:00:00.000Z', '2000-04-05T00:00:00.000Z',
                '2000-04-06T00:00:00.000Z', '2000-04-07T00:00:00.000Z',
                '2000-04-08T00:00:00.000Z', '2000-04-09T00:00:00.000Z',
                '2000-04-10T00:00:00.000Z', '2000-04-11T00:00:00.000Z',
                '2000-04-12T00:00:00.000Z', '2000-04-13T00:00:00.000Z',
                '2000-04-14T00:00:00.000Z', '2000-04-15T00:00:00.000Z',
                '2000-04-16T00:00:00.000Z', '2000-04-17T00:00:00.000Z',
                '2000-04-18T00:00:00.000Z', '2000-04-19T00:00:00.000Z',
                '2000-04-20T00:00:00.000Z', '2000-04-21T00:00:00.000Z',
                '2000-04-22T00:00:00.000Z', '2000-04-23T00:00:00.000Z',
                '2000-04-24T00:00:00.000Z', '2000-04-25T00:00:00.000Z',
                '2000-04-26T00:00:00.000Z', '2000-04-27T00:00:00.000Z',
                '2000-04-28T00:00:00.000Z', '2000-04-29T00:00:00.000Z',
                '2000-04-30T00:00:00.000Z', '2000-05-01T00:00:00.000Z',
                '2000-05-02T00:00:00.000Z', '2000-05-03T00:00:00.000Z',
                '2000-05-04T00:00:00.000Z', '2000-05-05T00:00:00.000Z',
                '2000-05-06T00:00:00.000Z', '2000-05-07T00:00:00.000Z',
                '2000-05-08T00:00:00.000Z', '2000-05-09T00:00:00.000Z',
                '2000-05-10T00:00:00.000Z', '2000-05-11T00:00:00.000Z',
                '2000-05-12T00:00:00.000Z', '2000-05-13T00:00:00.000Z',
                '2000-05-14T00:00:00.000Z', '2000-05-15T00:00:00.000Z',
                '2000-05-16T00:00:00.000Z', '2000-05-17T00:00:00.000Z',
                '2000-05-18T00:00:00.000Z', '2000-05-19T00:00:00.000Z',
                '2000-05-20T00:00:00.000Z', '2000-05-21T00:00:00.000Z',
                '2000-05-22T00:00:00.000Z', '2000-05-23T00:00:00.000Z',
                '2000-05-24T00:00:00.000Z', '2000-05-25T00:00:00.000Z',
                '2000-05-26T00:00:00.000Z', '2000-05-27T00:00:00.000Z',
                '2000-05-28T00:00:00.000Z', '2000-05-29T00:00:00.000Z',
                '2000-05-30T00:00:00.000Z', '2000-05-31T00:00:00.000Z',
                '2000-06-01T00:00:00.000Z', '2000-06-02T00:00:00.000Z',
                '2000-06-03T00:00:00.000Z', '2000-06-04T00:00:00.000Z',
                '2000-06-05T00:00:00.000Z', '2000-06-06T00:00:00.000Z',
                '2000-06-07T00:00:00.000Z', '2000-06-08T00:00:00.000Z',
            ])

        saved_layer.set_default_permissions()
        url = reverse('layer_metadata', args=[saved_layer.service_typename])
        resp = self.client.get(url)
        self.assertEqual(resp.status_code, 200)

    @on_ogc_backend(geoserver.BACKEND_PACKAGE)
    @dump_func_name
    def test_layer_permissions(self):
        # Test permissions on a layer

        # grab bobby
        bobby = get_user_model().objects.get(username="bobby")

        layers = Layer.objects.all()[:2].values_list('id', flat=True)
        test_perm_layer = Layer.objects.get(id=layers[0])
        thefile = os.path.join(
            gisdata.VECTOR_DATA,
            'san_andres_y_providencia_poi.shp')
        layer = geoserver_upload(
            test_perm_layer,
            thefile,
            bobby,
            'san_andres_y_providencia_poi',
            overwrite=True
        )
        self.assertIsNotNone(layer)

        # Reset GeoFence Rules
        purge_geofence_all()
        geofence_rules_count = get_geofence_rules_count()
        self.assertTrue(geofence_rules_count == 0)

        ignore_errors = True
        skip_unadvertised = False
        skip_geonode_registered = False
        remove_deleted = True
        verbosity = 2
        owner = get_valid_user('admin')
        workspace = 'geonode'
        filter = None
        store = None
        permissions = {'users': {"admin": ['change_layer_data']}, 'groups': []}
        gs_slurp(
            ignore_errors=ignore_errors,
            verbosity=verbosity,
            owner=owner,
            console=StreamToLogger(logger, logging.INFO),
            workspace=workspace,
            store=store,
            filter=filter,
            skip_unadvertised=skip_unadvertised,
            skip_geonode_registered=skip_geonode_registered,
            remove_deleted=remove_deleted,
            permissions=permissions,
            execute_signals=True)

        layer = Layer.objects.get(name=layer[0])

        check_layer(layer)

        geofence_rules_count = get_geofence_rules_count()
        _log(f"0. geofence_rules_count: {geofence_rules_count} ")
        self.assertTrue(geofence_rules_count >= 2)

        # Set the layer private for not authenticated users
        layer.set_permissions({'users': {'AnonymousUser': []}, 'groups': []})

        url = f'{settings.GEOSERVER_LOCATION}geonode/ows?' \
            'LAYERS=geonode%3Asan_andres_y_providencia_poi&STYLES=' \
            '&FORMAT=image%2Fpng&SERVICE=WMS&VERSION=1.1.1&REQUEST=GetMap' \
            '&SRS=EPSG%3A4326' \
            '&BBOX=-81.394599749999,13.316009005566,' \
            '-81.370560451855,13.372728455566' \
            '&WIDTH=217&HEIGHT=512'

        # test view_resourcebase permission on anonymous user
        request = Request(url)
        response = urlopen(request)
        _content_type = response.getheader('Content-Type').lower()
        self.assertEqual(
            _content_type,
            'application/vnd.ogc.se_xml;charset=utf-8'
        )

        # test WMS with authenticated user that has not view_resourcebase:
        # the layer must be not accessible (response is xml)
        request = Request(url)
        basic_auth = base64.b64encode(b'bobby:bob')
        request.add_header("Authorization", f"Basic {basic_auth.decode('utf-8')}")
        response = urlopen(request)
        _content_type = response.getheader('Content-Type').lower()
        self.assertEqual(
            _content_type,
            'application/vnd.ogc.se_xml;charset=utf-8'
        )

        # test WMS with authenticated user that has view_resourcebase: the layer
        # must be accessible (response is image)
        perm_spec = {
            'users': {
                'bobby': ['view_resourcebase',
                          'download_resourcebase']
            },
            'groups': []
        }
        layer.set_permissions(perm_spec)
        request = Request(url)
        basic_auth = base64.b64encode(b'bobby:bob')
        request.add_header("Authorization", f"Basic {basic_auth.decode('utf-8')}")
        response = urlopen(request)
        _content_type = response.getheader('Content-Type').lower()
        self.assertEqual(
            _content_type,
            'application/vnd.ogc.se_xml;charset=utf-8'
        )

        # test change_layer_style
        url = f'{settings.GEOSERVER_LOCATION}rest/workspaces/geonode/styles/san_andres_y_providencia_poi.xml'
        sld = """<?xml version="1.0" encoding="UTF-8"?>
    <sld:StyledLayerDescriptor xmlns:sld="http://www.opengis.net/sld"
    xmlns:gml="http://www.opengis.net/gml" xmlns:ogc="http://www.opengis.net/ogc"
    xmlns:xsi="http://www.w3.org/2001/XMLSchema-instance" version="1.0.0"
    xsi:schemaLocation="http://www.opengis.net/sld http://schemas.opengis.net/sld/1.0.0/StyledLayerDescriptor.xsd">
    <sld:NamedLayer>
        <sld:Name>geonode:san_andres_y_providencia_poi</sld:Name>
        <sld:UserStyle>
            <sld:Name>san_andres_y_providencia_poi</sld:Name>
            <sld:Title>san_andres_y_providencia_poi</sld:Title>
            <sld:IsDefault>1</sld:IsDefault>
            <sld:FeatureTypeStyle>
            <sld:Rule>
                <sld:PointSymbolizer>
                    <sld:Graphic>
                        <sld:Mark>
                        <sld:Fill>
                            <sld:CssParameter name="fill">#8A7700
                            </sld:CssParameter>
                        </sld:Fill>
                        <sld:Stroke>
                            <sld:CssParameter name="stroke">#bbffff
                            </sld:CssParameter>
                        </sld:Stroke>
                        </sld:Mark>
                        <sld:Size>10</sld:Size>
                    </sld:Graphic>
                </sld:PointSymbolizer>
            </sld:Rule>
            </sld:FeatureTypeStyle>
        </sld:UserStyle>
    </sld:NamedLayer>
    </sld:StyledLayerDescriptor>"""

        # user without change_layer_style cannot edit it
        self.assertTrue(self.client.login(username='bobby', password='bob'))
        response = self.client.put(url, sld, content_type='application/vnd.ogc.sld+xml')
        self.assertEqual(response.status_code, 404)

        # user with change_layer_style can edit it
        perm_spec = {
            'users': {
                'bobby': ['view_resourcebase',
                          'change_resourcebase']
            },
            'groups': []
        }
        layer.set_permissions(perm_spec)
        response = self.client.put(url, sld, content_type='application/vnd.ogc.sld+xml')
        # _content_type = response.getheader('Content-Type')
        # self.assertEqual(_content_type, 'image/png')

        # Reset GeoFence Rules
        purge_geofence_all()
        geofence_rules_count = get_geofence_rules_count()
        self.assertTrue(geofence_rules_count == 0)

    @dump_func_name
    def test_layer_set_default_permissions(self):
        """Verify that Layer.set_default_permissions is behaving as expected
        """

        # Get a Layer object to work with
        layer = Layer.objects.all()[0]
        # Set the default permissions
        layer.set_default_permissions()

        # Test that the anonymous user can read
        self.assertTrue(
            self.anonymous_user.has_perm(
                'view_resourcebase',
                layer.get_self_resource()))

        # Test that the owner user can read
        self.assertTrue(
            layer.owner.has_perm(
                'view_resourcebase',
                layer.get_self_resource()))

        # Test that the owner user can download it
        self.assertTrue(
            layer.owner.has_perm(
                'download_resourcebase',
                layer.get_self_resource()))

        # Test that the owner user can edit metadata
        self.assertTrue(
            layer.owner.has_perm(
                'change_resourcebase_metadata',
                layer.get_self_resource()))

        # Test that the owner user can edit data if is vector type
        if layer.storeType == 'dataStore':
            self.assertTrue(
                layer.owner.has_perm(
                    'change_layer_data',
                    layer))

        # Test that the owner user can edit styles
        self.assertTrue(
            layer.owner.has_perm(
                'change_layer_style',
                layer))

        # Test that the owner can manage the layer
        self.assertTrue(
            layer.owner.has_perm(
                'change_resourcebase',
                layer.get_self_resource()))
        self.assertTrue(
            layer.owner.has_perm(
                'delete_resourcebase',
                layer.get_self_resource()))
        self.assertTrue(
            layer.owner.has_perm(
                'change_resourcebase_permissions',
                layer.get_self_resource()))
        self.assertTrue(
            layer.owner.has_perm(
                'publish_resourcebase',
                layer.get_self_resource()))

    @dump_func_name
    def test_set_layer_permissions(self):
        """Verify that the set_layer_permissions view is behaving as expected
        """

        # Get a layer to work with
        layer = Layer.objects.all()[0]

        # FIXME Test a comprehensive set of permissions specifications

        # Set the Permissions
        layer.set_permissions(self.perm_spec)

        # Test that the Permissions for anonymous user is are set
        self.assertFalse(
            self.anonymous_user.has_perm(
                'view_resourcebase',
                layer.get_self_resource()))

        # Test that previous permissions for users other than ones specified in
        # the perm_spec (and the layers owner) were removed
        current_perms = layer.get_all_level_info()
        self.assertEqual(len(current_perms['users']), 2)

        # Test that the User permissions specified in the perm_spec were
        # applied properly
        for username, perm in self.perm_spec['users'].items():
            user = get_user_model().objects.get(username=username)
            self.assertTrue(user.has_perm(perm, layer.get_self_resource()))

    @dump_func_name
    def test_ajax_layer_permissions(self):
        """Verify that the ajax_layer_permissions view is behaving as expected
        """

        # Setup some layer names to work with
        valid_layer_typename = Layer.objects.all().first().id
        invalid_layer_id = 9999999

        # Test that an invalid layer.alternate is handled for properly
        response = self.client.post(
            reverse(
                'resource_permissions', args=(
                    invalid_layer_id,)), data=json.dumps(
                self.perm_spec), content_type="application/json")
        self.assertEqual(response.status_code, 404)

        # Test that GET returns permissions
        response = self.client.get(
            reverse(
                'resource_permissions',
                args=(
                    valid_layer_typename,
                )))
        assert('permissions' in ensure_string(response.content))

        # Test that a user is required to have maps.change_layer_permissions

        # First test un-authenticated
        response = self.client.post(
            reverse(
                'resource_permissions', args=(
                    valid_layer_typename,)), data=json.dumps(
                self.perm_spec), content_type="application/json")
        self.assertEqual(response.status_code, 401)

        # Next Test with a user that does NOT have the proper perms
        self.assertTrue(self.client.login(username='norman', password='norman'))
        response = self.client.post(
            reverse(
                'resource_permissions', args=(
                    valid_layer_typename,)), data=json.dumps(
                self.perm_spec), content_type="application/json")
        self.assertEqual(response.status_code, 401)

        # Login as a user with the proper permission and test the endpoint
        self.assertTrue(self.client.login(username='admin', password='admin'))
        response = self.client.post(
            reverse(
                'resource_permissions', args=(
                    valid_layer_typename,)), data=json.dumps(
                self.perm_spec), content_type="application/json")

        # Test that the method returns 200
        self.assertEqual(response.status_code, 200)

        # Test that the permissions specification is applied

        # Should we do this here, or assume the tests in
        # test_set_layer_permissions will handle for that?

    @dump_func_name
    def test_perms_info(self):
        """ Verify that the perms_info view is behaving as expected
        """

        # Test with a Layer object
        layer = Layer.objects.all()[0]
        layer.set_default_permissions()
        # Test that the anonymous user can read
        self.assertTrue(
            self.anonymous_user.has_perm(
                'view_resourcebase',
                layer.get_self_resource()))

        # Test that layer owner can edit layer
        self.assertTrue(
            layer.owner.has_perm(
                'change_resourcebase',
                layer.get_self_resource()))

        # Test with a Map object
        # TODO

    # now we test permissions, first on an authenticated user and then on the
    # anonymous user
    # 1. view_resourcebase
    # 2. change_resourcebase
    # 3. delete_resourcebase
    # 4. change_resourcebase_metadata
    # 5. change_resourcebase_permissions
    # 6. change_layer_data
    # 7. change_layer_style

    @dump_func_name
    def test_not_superuser_permissions(self):

        geofence_rules_count = 0
        if check_ogc_backend(geoserver.BACKEND_PACKAGE):
            purge_geofence_all()
            # Reset GeoFence Rules
            geofence_rules_count = get_geofence_rules_count()
            self.assertTrue(geofence_rules_count == 0)

        # grab bobby
        bob = get_user_model().objects.get(username='bobby')

        # grab a layer
        layer = Layer.objects.first()
        layer.set_default_permissions()
        # verify bobby has view/change permissions on it but not manage
        self.assertTrue(
            bob.has_perm(
                'change_resourcebase_permissions',
                layer.get_self_resource()))

        if check_ogc_backend(geoserver.BACKEND_PACKAGE):
            # Check GeoFence Rules have been correctly created
            geofence_rules_count = get_geofence_rules_count()
            _log(f"1. geofence_rules_count: {geofence_rules_count} ")
            self.assertEqual(geofence_rules_count, 14)

        self.assertTrue(self.client.login(username='bobby', password='bob'))

        # 1. view_resourcebase
        # 1.1 has view_resourcebase: verify that bobby can access the layer
        # detail page
        self.assertTrue(
            bob.has_perm(
                'view_resourcebase',
                layer.get_self_resource()))

        response = self.client.get(reverse('layer_detail', args=(layer.alternate,)))
        self.assertEqual(response.status_code, 200)
        # 1.2 has not view_resourcebase: verify that bobby can not access the
        # layer detail page
        remove_perm('view_resourcebase', bob, layer.get_self_resource())
        anonymous_group = Group.objects.get(name='anonymous')
        remove_perm('view_resourcebase', anonymous_group, layer.get_self_resource())
        response = self.client.get(reverse('layer_detail', args=(layer.alternate,)))
        self.assertTrue(response.status_code in (401, 403))

        # 2. change_resourcebase
        # 2.1 has not change_resourcebase: verify that bobby cannot access the
        # layer replace page
        response = self.client.get(reverse('layer_replace', args=(layer.alternate,)))
        self.assertEqual(response.status_code, 200)
        # 2.2 has change_resourcebase: verify that bobby can access the layer
        # replace page
        assign_perm('change_resourcebase', bob, layer.get_self_resource())
        self.assertTrue(
            bob.has_perm(
                'change_resourcebase',
                layer.get_self_resource()))
        response = self.client.get(reverse('layer_replace', args=(layer.alternate,)))
        self.assertEqual(response.status_code, 200)

        # 3. delete_resourcebase
        # 3.1 has not delete_resourcebase: verify that bobby cannot access the
        # layer delete page
        response = self.client.get(reverse('layer_remove', args=(layer.alternate,)))
        self.assertEqual(response.status_code, 200)
        # 3.2 has delete_resourcebase: verify that bobby can access the layer
        # delete page
        assign_perm('delete_resourcebase', bob, layer.get_self_resource())
        self.assertTrue(
            bob.has_perm(
                'delete_resourcebase',
                layer.get_self_resource()))
        response = self.client.get(reverse('layer_remove', args=(layer.alternate,)))
        self.assertEqual(response.status_code, 200)

        # 4. change_resourcebase_metadata
        # 4.1 has not change_resourcebase_metadata: verify that bobby cannot
        # access the layer metadata page
        response = self.client.get(reverse('layer_metadata', args=(layer.alternate,)))
        self.assertEqual(response.status_code, 200)
        # 4.2 has delete_resourcebase: verify that bobby can access the layer
        # delete page
        assign_perm('change_resourcebase_metadata', bob, layer.get_self_resource())
        self.assertTrue(
            bob.has_perm(
                'change_resourcebase_metadata',
                layer.get_self_resource()))
        response = self.client.get(reverse('layer_metadata', args=(layer.alternate,)))
        self.assertEqual(response.status_code, 200)

        if check_ogc_backend(geoserver.BACKEND_PACKAGE):
            perms = get_users_with_perms(layer)
            _log(f"2. perms: {perms} ")
            sync_geofence_with_guardian(layer, perms, user=bob, group=anonymous_group)

            # Check GeoFence Rules have been correctly created
            geofence_rules_count = get_geofence_rules_count()
            _log(f"3. geofence_rules_count: {geofence_rules_count} ")
            self.assertEqual(geofence_rules_count, 14)

        # 5. change_resourcebase_permissions
        # should be impossible for the user without change_resourcebase_permissions
        # to change permissions as the permission form is not available in the
        # layer detail page?

        # 6. change_layer_data
        # must be done in integration test sending a WFS-T request with CURL

        # 7. change_layer_style
        # 7.1 has not change_layer_style: verify that bobby cannot access
        # the layer style page
        if check_ogc_backend(geoserver.BACKEND_PACKAGE):
            # Only for geoserver backend
            response = self.client.get(reverse('layer_style_manage', args=(layer.alternate,)))
            self.assertEqual(response.status_code, 200)
        # 7.2 has change_layer_style: verify that bobby can access the
        # change layer style page
        if check_ogc_backend(geoserver.BACKEND_PACKAGE):
            # Only for geoserver backend
            assign_perm('change_layer_style', bob, layer)
            self.assertTrue(
                bob.has_perm(
                    'change_layer_style',
                    layer))
            response = self.client.get(reverse('layer_style_manage', args=(layer.alternate,)))
            self.assertEqual(response.status_code, 200)

        geofence_rules_count = 0
        if check_ogc_backend(geoserver.BACKEND_PACKAGE):
            purge_geofence_all()
            # Reset GeoFence Rules
            geofence_rules_count = get_geofence_rules_count()
            self.assertEqual(geofence_rules_count, 0)

    @dump_func_name
    def test_anonymus_permissions(self):

        # grab a layer
        layer = Layer.objects.all()[0]
        layer.set_default_permissions()
        # 1. view_resourcebase
        # 1.1 has view_resourcebase: verify that anonymous user can access
        # the layer detail page
        self.assertTrue(
            self.anonymous_user.has_perm(
                'view_resourcebase',
                layer.get_self_resource()))
        response = self.client.get(reverse('layer_detail', args=(layer.alternate,)))
        self.assertEqual(response.status_code, 200)
        # 1.2 has not view_resourcebase: verify that anonymous user can not
        # access the layer detail page
        remove_perm('view_resourcebase', self.anonymous_user, layer.get_self_resource())
        anonymous_group = Group.objects.get(name='anonymous')
        remove_perm('view_resourcebase', anonymous_group, layer.get_self_resource())
        response = self.client.get(reverse('layer_detail', args=(layer.alternate,)))
        self.assertTrue(response.status_code in (302, 403))

        # 2. change_resourcebase
        # 2.1 has not change_resourcebase: verify that anonymous user cannot
        # access the layer replace page but redirected to login
        response = self.client.get(reverse('layer_replace', args=(layer.alternate,)))
        self.assertTrue(response.status_code in (302, 403))

        # 3. delete_resourcebase
        # 3.1 has not delete_resourcebase: verify that anonymous user cannot
        # access the layer delete page but redirected to login
        response = self.client.get(reverse('layer_remove', args=(layer.alternate,)))
        self.assertTrue(response.status_code in (302, 403))

        # 4. change_resourcebase_metadata
        # 4.1 has not change_resourcebase_metadata: verify that anonymous user
        # cannot access the layer metadata page but redirected to login
        response = self.client.get(reverse('layer_metadata', args=(layer.alternate,)))
        self.assertTrue(response.status_code in (302, 403))

        # 5 N\A? 6 is an integration test...

        # 7. change_layer_style
        # 7.1 has not change_layer_style: verify that anonymous user cannot access
        # the layer style page but redirected to login
        if check_ogc_backend(geoserver.BACKEND_PACKAGE):
            # Only for geoserver backend
            response = self.client.get(reverse('layer_style_manage', args=(layer.alternate,)))
            self.assertTrue(response.status_code in (302, 403))


class GisBackendSignalsTests(ResourceTestCaseMixin, GeoNodeBaseTestSupport):

    def setUp(self):
        super(GisBackendSignalsTests, self).setUp()
        if check_ogc_backend(geoserver.BACKEND_PACKAGE):
            settings.OGC_SERVER['default']['GEOFENCE_SECURITY_ENABLED'] = True

        self.user = 'admin'
        self.passwd = 'admin'
        self.list_url = reverse(
            'api_dispatch_list',
            kwargs={
                'api_name': 'api',
                'resource_name': 'layers'})
        self.bulk_perms_url = reverse('bulk_permissions')
        all_public()
        self.perm_spec = {"users": {"admin": ["view_resourcebase"]}, "groups": []}

    @dump_func_name
    def test_save_and_delete_signals(self):
        """Test that GeoServer Signals methods work as espected"""

        layers = Layer.objects.all()[:2].values_list('id', flat=True)
        test_perm_layer = Layer.objects.get(id=layers[0])

        self.client.login(username='admin', password='admin')

        if check_ogc_backend(geoserver.BACKEND_PACKAGE):
            from geonode.geoserver.signals import (geoserver_pre_delete,
                                                   geoserver_post_save,
                                                   geoserver_post_save_local)
            # Handle Layer Save and Upload Signals
            geoserver_post_save(test_perm_layer, sender=Layer, created=True)
            geoserver_post_save_local(test_perm_layer)

            # Check instance bbox and links
            self.assertIsNotNone(test_perm_layer.bbox)
            self.assertIsNotNone(test_perm_layer.srid)
            self.assertIsNotNone(test_perm_layer.link_set)

            # Layer Manipulation
            from geonode.geoserver.signals import gs_catalog
            from geonode.geoserver.helpers import (
                check_geoserver_is_up,
                set_layer_style,
                set_attributes_from_geoserver,
                set_styles,
                create_gs_thumbnail,
                cleanup)
            check_geoserver_is_up()

            admin_user = get_user_model().objects.get(username="admin")
            saved_layer = geoserver_upload(
                test_perm_layer,
                os.path.join(
                    gisdata.VECTOR_DATA,
                    "san_andres_y_providencia_poi.shp"),
                admin_user,
                test_perm_layer.name,
                overwrite=True
            )

            self.assertIsNotNone(saved_layer)
            _log(saved_layer)
            workspace, name = test_perm_layer.alternate.split(':')
            self.assertIsNotNone(workspace)
            self.assertIsNotNone(name)
            ws = gs_catalog.get_workspace(workspace)
            self.assertIsNotNone(ws)

            # Save layer attributes
            set_attributes_from_geoserver(test_perm_layer)

            # Save layer styles
            set_styles(test_perm_layer, gs_catalog)

            # set SLD
            sld = test_perm_layer.default_style.sld_body if test_perm_layer.default_style else None
            if sld:
                if isinstance(sld, bytes):
                    sld = sld.decode().strip('\n')
                _log(f"sld. ------------ {sld} ")
                set_layer_style(test_perm_layer, test_perm_layer.alternate, sld)
            create_gs_thumbnail(test_perm_layer, overwrite=True)
            self.assertIsNotNone(test_perm_layer.get_thumbnail_url())

            # Handle Layer Delete Signals
            geoserver_pre_delete(test_perm_layer, sender=Layer)

            # Check instance has been removed from GeoServer also
            from geonode.geoserver.views import get_layer_capabilities
            self.assertIsNone(get_layer_capabilities(test_perm_layer))

            # Cleaning Up
            test_perm_layer.delete()
            cleanup(test_perm_layer.name, test_perm_layer.uuid)


@on_ogc_backend(geoserver.BACKEND_PACKAGE)
class SecurityRulesTest(ResourceTestCaseMixin, GeoNodeBaseTestSupport):
    """
    Test resources synchronization with Guardian and dirty states cleaning
    """

    def setUp(self):
        super(SecurityRulesTest, self).setUp()
        # Layer upload
        layer_upload_url = reverse('layer_upload')
        self.client.login(username="admin", password="admin")
        input_paths, suffixes = self._get_input_paths()
        input_files = [open(fp, 'rb') for fp in input_paths]
        with contextlib.ExitStack() as stack:
            input_files = [
                stack.enter_context(_fp) for _fp in input_files]
            files = dict(zip([f'{s}_file' for s in suffixes], input_files))
            files['base_file'] = files.pop('shp_file')
            files['permissions'] = '{}'
            files['charset'] = 'utf-8'
            files['layer_title'] = 'test layer'
            resp = self.client.post(layer_upload_url, data=files)
        # Check the response is OK
        self.assertEqual(resp.status_code, 200)
        content = resp.content
        if isinstance(content, bytes):
            content = content.decode('UTF-8')
        data = json.loads(content)
        lname = data['url'].split(':')[-1]
        self._l = Layer.objects.get(name=lname)

    def _get_input_paths(self):
        base_name = 'single_point'
        suffixes = 'shp shx dbf prj'.split(' ')
        base_path = gisdata.GOOD_DATA
        paths = [os.path.join(base_path, 'vector', f'{base_name}.{suffix}') for suffix in suffixes]
        return paths, suffixes,

    @dump_func_name
    def test_sync_resources_with_guardian_delay_false(self):
        with self.settings(DELAYED_SECURITY_SIGNALS=False):
            # Set geofence (and so the dirty state)
            set_geofence_all(self._l)
            # Retrieve the same layer
            dirty_layer = Layer.objects.get(pk=self._l.id)
            # Check dirty state (True)
            self.assertFalse(dirty_layer.dirty_state)
            # Call sync resources
            sync_resources_with_guardian()
            clean_layer = Layer.objects.get(pk=self._l.id)
            # Check dirty state
            self.assertFalse(clean_layer.dirty_state)

    @dump_func_name
    def test_sync_resources_with_guardian_delay_true(self):
        with self.settings(DELAYED_SECURITY_SIGNALS=True):
            # Set geofence (and so the dirty state)
            set_geofence_all(self._l)
            # Retrieve the same layer
            dirty_layer = Layer.objects.get(pk=self._l.id)
            # Check dirty state (True)
            self.assertTrue(dirty_layer.dirty_state)
            # Call sync resources
            sync_resources_with_guardian()
            clean_layer = Layer.objects.get(pk=self._l.id)
            # Check dirty state
            self.assertFalse(clean_layer.dirty_state)


class TestGetVisibleResources(ResourceTestCaseMixin, GeoNodeBaseTestSupport):

    def setUp(self):
        super(TestGetVisibleResources, self).setUp()
        self.user = get_user_model().objects.get(username="admin")

    def test_get_visible_resources_should_return_resource_with_metadata_only_false(self):
        layers = Layer.objects.all()
        actual = get_visible_resources(queryset=layers, user=self.user)
        self.assertEqual(8, len(actual))

    def test_get_visible_resources_should_return_updated_resource_with_metadata_only_false(self):
        # Updating the layer with metadata only True to verify that the filter works
        x = Layer.objects.get(title='layer metadata true')
        x.metadata_only = False
        x.save()
        layers = Layer.objects.all()
        actual = get_visible_resources(queryset=layers, user=self.user)
        self.assertEqual(9, len(actual))

    @override_settings(
        ADMIN_MODERATE_UPLOADS=True,
        RESOURCE_PUBLISHING=True,
        GROUP_PRIVATE_RESOURCES=True)
    def test_get_visible_resources_advanced_workflow(self):
        admin_user = get_user_model().objects.get(username="admin")
        standard_user = get_user_model().objects.get(username="bobby")

        self.assertIsNotNone(admin_user)
        self.assertIsNotNone(standard_user)
        admin_user.is_superuser = True
        admin_user.save()
        layers = Layer.objects.all()

        actual = get_visible_resources(
            queryset=Layer.objects.all(),
            user=admin_user,
            admin_approval_required=True,
            unpublished_not_visible=True,
            private_groups_not_visibile=True)
        # The method returns only 'metadata_only=False' resources
        self.assertEqual(layers.count() - 1, actual.count())
        actual = get_visible_resources(
            queryset=Layer.objects.all(),
            user=standard_user,
            admin_approval_required=True,
            unpublished_not_visible=True,
            private_groups_not_visibile=True)
        # The method returns only 'metadata_only=False' resources
        self.assertEqual(layers.count() - 1, actual.count())

        # Test 'is_approved=False' 'is_published=False'
        Layer.objects.filter(
            ~Q(owner=standard_user)).update(
                is_approved=False, is_published=False)

        actual = get_visible_resources(
            queryset=Layer.objects.all(),
            user=admin_user,
            admin_approval_required=True,
            unpublished_not_visible=True,
            private_groups_not_visibile=True)
        # The method returns only 'metadata_only=False' resources
        self.assertEqual(layers.count() - 1, actual.count())
        actual = get_visible_resources(
            queryset=Layer.objects.all(),
            user=standard_user,
            admin_approval_required=True,
            unpublished_not_visible=True,
            private_groups_not_visibile=True)
        # The method returns only 'metadata_only=False' resources
        self.assertEqual(layers.count() - 1, actual.count())
        actual = get_visible_resources(
            queryset=Layer.objects.all(),
            user=None,
            admin_approval_required=True,
            unpublished_not_visible=True,
            private_groups_not_visibile=True)
        # The method returns only 'metadata_only=False' resources
        self.assertEqual(2, actual.count())

        # Test private groups
        private_groups = GroupProfile.objects.filter(
            access="private")
        private_groups.first().leave(standard_user)
        Layer.objects.filter(
            ~Q(owner=standard_user)).update(
                group=private_groups.first().group)
        actual = get_visible_resources(
            queryset=Layer.objects.all(),
            user=admin_user,
            admin_approval_required=True,
            unpublished_not_visible=True,
            private_groups_not_visibile=True)
        # The method returns only 'metadata_only=False' resources
        self.assertEqual(layers.count() - 1, actual.count())
        actual = get_visible_resources(
            queryset=Layer.objects.all(),
            user=standard_user,
            admin_approval_required=True,
            unpublished_not_visible=True,
            private_groups_not_visibile=True)
        # The method returns only 'metadata_only=False' resources
        self.assertEqual(2, actual.count())
        actual = get_visible_resources(
            queryset=Layer.objects.all(),
            user=None,
            admin_approval_required=True,
            unpublished_not_visible=True,
            private_groups_not_visibile=True)
        # The method returns only 'metadata_only=False' resources
        self.assertEqual(2, actual.count())<|MERGE_RESOLUTION|>--- conflicted
+++ resolved
@@ -216,11 +216,7 @@
         Tests the Geonode login required authentication middleware with Basic authenticated queries
         """
 
-<<<<<<< HEAD
-        site_url_settings = [settings.SITEURL + "login/custom", "/login/custom", "login/custom"]
-=======
         site_url_settings = [f"{settings.SITEURL}login/custom", "/login/custom", "login/custom"]
->>>>>>> 073d9a52
         black_listed_url = reverse("maps_browse")
 
         for setting in site_url_settings:
@@ -418,11 +414,7 @@
 
             import requests
             from requests.auth import HTTPBasicAuth
-<<<<<<< HEAD
-            r = requests.get(url + f'gwc/rest/seed/{test_perm_layer.alternate}.json',
-=======
             r = requests.get(f"{url}gwc/rest/seed/{test_perm_layer.alternate}.json",
->>>>>>> 073d9a52
                              auth=HTTPBasicAuth(user, passwd))
             self.assertEqual(r.status_code, 400)
 
@@ -497,17 +489,6 @@
     def test_user_can(self):
         bobby = get_user_model().objects.get(username='bobby')
         perm_spec = {
-<<<<<<< HEAD
-              'users': {
-                  'bobby': [
-                      'view_resourcebase',
-                      'download_resourcebase',
-                      'change_layer_style'
-                      ]
-              },
-              'groups': []
-          }
-=======
             'users': {
                 'bobby': [
                     'view_resourcebase',
@@ -517,7 +498,6 @@
             },
             'groups': []
         }
->>>>>>> 073d9a52
         layer = Layer.objects.filter(storeType='dataStore').first()
         layer.set_permissions(perm_spec)
         # Test user has permission with read_only=False
