--- conflicted
+++ resolved
@@ -86,9 +86,7 @@
         null=True,
         full=True)
     owner = fields.ToOneField(ProfileResource, 'owner', full=True)
-<<<<<<< HEAD
     tkeywords = fields.ToManyField(ThesaurusKeywordResource, 'tkeywords', null=True)
-=======
     VALUES = [
         # fields in the db
         'id',
@@ -108,7 +106,6 @@
         'detail_url',
         'rating',
     ]
->>>>>>> 3a0b826e
 
     def build_filters(self, filters=None):
         if filters is None:
