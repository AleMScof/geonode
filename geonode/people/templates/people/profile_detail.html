{% extends "people/profile_base.html" %}
{% load static %}
{% load i18n %}
{% load avatar_tags %}
{% load activity_tags %}
{% load pagination_tags %}

{% block title %} {% trans "Profile of " %}{{ profile.first_name|default:profile.username }}{% endblock %}

{% block head %}
  {% if TWITTER_CARD %}
    {% include "people/_profile_twittercard.html" %}
  {% endif %}
  {% if OPENGRAPH_ENABLED %}
    {% include "people/_profile_opengraph.html" %}
  {% endif %}
  {{ block.super }}
{% endblock %}

{% block body_class %}people explore{% endblock %}

{% block body %}

<div class="page-header">
  <h2 class="page-title">{{ profile.name_long }}</h2>
</div>

<div class="col-xs-3 col-md-2 profile-image">
  {% autoescape off %}{% avatar profile 240 %}{% endautoescape %}
</div>

<div class="col-xs-9 col-md-7 profile-details">

{% if user.is_authenticated %}
{% if user == profile %}
  {% for group in profile.group_list_all %}
  <div ng-if="group.logo != ''" class="col-xs-1 pull-right group-logo">
    <a href="{{ group.get_absolute_url }}" ><img src="/uploaded/{{ group.logo }}" alt="{{ group.title }}" /></a>
  </div>
  <!-- <div class="col-xs-6 col-md-8">
    <h5>
      <a href="{{ group.get_absolute_url }}">{{ group.title }}</a>
      {% if group.email %} <a href="mailto:{{ group.email }}"><i class="fa fa-envelope-o"></i></a>{% endif %}
    </h5>
  </div> -->
  {% endfor %}
{% else %}
  {% for group in profile.group_list_public %}
  <div ng-if="group.logo != ''" class="col-xs-1 pull-right group-logo">
    <a href="{{ group.get_absolute_url }}" ><img src="/uploaded/{{ group.logo }}" alt="{{ group.title }}" /></a>
  </div>
  <!-- <div class="col-xs-6 col-md-8">
    <h5>
      <a href="{{ group.get_absolute_url }}">{{ group.title }}</a>
      {% if group.email %} <a href="mailto:{{ group.email }}"><i class="fa fa-envelope-o"></i></a>{% endif %}
    </h5>
  </div> -->
  {% endfor %}
{% endif %}
{% endif %}

  <h3>{{ profile.first_name|default:profile.name_long }}</h3>
  <table class="table table-user-profile">
    <tbody>
      {% if SHOW_PROFILE_EMAIL %}
      <tr>
        <td class="table-user-profile-attribute">{% trans 'Email' %}</td>
        {% if profile.email %}
            <td><a href="mailto:{{ profile.email }}">{{ profile.email }}</a></td>
        {% else %}
            <td>{% trans 'Not provided.' %}</td>
        {% endif %}
      </tr>
      {% endif %}
      <tr>
        <td class="table-user-profile-attribute">{% trans 'Position' %}</td>
        <td>{{ profile.position | default:_('Not provided.') }}</td>
      </tr>
      <tr>
        <td class="table-user-profile-attribute">{% trans 'Organization'  %}</td>
        <td>{{ profile.organization | default:_('Not provided.') }}</td>
      </tr>
      {% if user.is_authenticated %}
      <tr>
        <td class="table-user-profile-attribute">{% trans 'Location' %}</td>
        <td>{{ profile.location | default:_('Not provided.') }}</td>
      </tr>
      <tr>
        <td class="table-user-profile-attribute">{% trans 'Voice' %}</td>
        {% if profile.voice %}
            <td><a href="tel:{{ profile.voice }}">{{ profile.voice }}</a></td>
        {% else %}
            <td>Not provided.</td>
        {% endif %}
      </tr>
      <tr>
        <td class="table-user-profile-attribute">{% trans 'Fax' %}</td>
        <td>{{ profile.fax | default:_('Not provided.') }}</td>
      </tr>
      <tr>
        <td class="table-user-profile-attribute">{% trans 'Description' %}</td>
        <td>{{ profile.profile | default:_('Not provided.') }}</td>
      </tr>
      {% endif %}
      <tr>
        <td class="table-user-profile-attribute">{% trans 'Keywords' %}</td>
        <td>
            {% if profile.keyword_list %}
                {% for keyword in profile.keyword_list %}
                    <span class="label label-default">{{ keyword }}</span>
                {% endfor %}
            {% else %}
                {% trans 'Not provided' %}
            {% endif %}
        </td>
      </tr>
    </tbody>
  </table>
  {% if USE_GEOSERVER and DISPLAY_WMS_LINKS %}
  <p>
      {% if request.user.is_authenticated and 'access_token' in request.session %}
        <a href="{% url 'capabilities_user' profile.username %}?access_token={{ request.session.access_token }}">
      {% else %}
        <a href="{% url 'capabilities_user' profile.username %}">
      {% endif %}
      <i class="fa fa-map"></i> {% trans 'User layers WMS GetCapabilities document' %}</a></p>
  {% endif %}
</div>

<div class="col-xs-12 col-md-3">
  <ul class="list-group">
      <li class="list-group-item"><a href="{% url "message_create" profile.pk %}"><i class="fa fa-paper-plane-o"></i> {% trans "Message User" %}</a></li>
    </ul>
  {% if user == profile %}
    <ul class="list-group">
      <li class="list-group-item"><a href="{% url "profile_edit" user.username %}"><i class="fa fa-edit"></i> {% trans "Edit profile" %}</a></li>
      <li class="list-group-item"><a href="{% url "socialaccount_connections" %}"><i class="fa fa-sign-in"></i> {% trans "Connected social accounts" %}</a></li>
      <li class="list-group-item"><a href="{% url "account_email" %}"><i class="fa fa-envelope-o"></i> {% trans "Associated e-mails" %}</a></li>
      <li class="list-group-item"><a href="{% url "account_change_password" %}"><i class="fa fa-lock"></i> {% trans "Set/Change password" %}</a></li>
    </ul>
    <ul class="list-group">
      <li class="list-group-item"><a href="{% url "layer_upload" %}"><i class="fa fa-cloud-upload"></i> {% trans "Upload new layers" %}</a></li>
      {% if 'geonode.contrib.createlayer' in INSTALLED_APPS %}
        <li class="list-group-item"><a href="{% url "layer_create" %}"><i class="fa fa-map-o"></i> {% trans "Create a new layer" %}</a></li>
      {% endif %}
      <li class="list-group-item"><a href="{% url "new_map" %}"><i class="fa fa-map-marker"></i> {% trans "Create a new map" %}</a></li>
      <li class="list-group-item"><a href="{% url "user-activity" profile.username %}"><i class="fa fa-fire"></i> {% trans "My Activities" %}</a></li>
    </ul>
    <ul class="list-group">
      {% if USE_NOTIFICATIONS %}
      <li class="list-group-item"><a href="{% url "notice_settings" %}"><i class="fa fa-bell"></i> {% trans "Notifications" %}</a></li>
      {% endif %}
      {% if perms.announcements.can_manage %}
      <li class="list-group-item"><a href="{% url "announcements_list" %}"><i class="fa fa-bullhorn"></i> {% trans "Announcements" %}</a></li>
      {% endif %}
    </ul>
    <ul class="list-group">
      <li class="list-group-item"><a href="{% url "geonode.invitations:geonode-send-invite" %}"><i class="fa fa-edit"></i> {% trans "Invite Users" %}</a></li>
      {% if user.is_superuser %}
      <li class="list-group-item"><a href="{% url "services" %}?limit={{ CLIENT_RESULTS_LIMIT }}"><i class="fa fa-globe"></i> {% trans "Remote Services" %}</a></li>
<<<<<<< HEAD
      <li class="list-group-item"><a href="{{ GEOSERVER_BASE_URL }}"><i class="fa fa-gears"></i> {% trans "GeoServer" %}</a></li>
=======
      <li class="list-group-item"><a href="{% url "proxy" %}?url={{ GEOSERVER_LOCAL_URL }}web"><i class="fa fa-gears"></i> {% trans "GeoServer" %}</a></li>
>>>>>>> 94866488
      {% endif %}
      {% if user.is_staff %}
      <li class="list-group-item"><a href="{% url "admin:index" %}"><i class="fa fa-cog"></i> {% trans "Admin" %}</a></li>
      {% endif %}
    </ul>
  {% else %}
    {% if user.is_superuser %}
    <ul class="list-group">
      <li class="list-group-item"><a href="{% url "profile_edit" profile.username %}"><i class="fa fa-edit"></i> {% trans "Edit profile" %}</a></li>
    </ul>
    {% endif %}
    <ul class="list-group">
      <li class="list-group-item"><a href="{% url "user-activity" profile.username %}"><i class="fa fa-fire"></i> {% trans "User Activities" %}</a></li>
    </ul>
  {% endif %}
</div>

<div class="col-md-9">
  <h4>{% trans "Resources" %}</h4>
  <div class="col-md-12">
    {% include "people/_profile_filters.html" %}
  </div>
  <!-- <div class="col-md-12">
    {% include "search/_sort_filters.html" %}
  </div> -->
  <div class="col-md-12">
    {% include 'base/_resourcebase_snippet.html' %}
  </div>
  <div class="col-md-12">
    {% include 'search/_pagination.html' %}
  </div>
</div>

{% endblock %}

{% block extra_script %}
{{ block.super }}
  {% if GEONODE_SECURITY_ENABLED %}
    {% include "_permissions_form_js.html" %}
  {% endif %}
  <script type="text/javascript">
      {% if HAYSTACK_SEARCH %}
          SEARCH_URL = '{% url 'api_get_search' api_name='api' resource_name='base' %}?owner__username={{profile.username}}'
      {% else %}
          SEARCH_URL = '{% url 'api_dispatch_list' api_name='api' resource_name='base' %}?owner__username={{profile.username}}';
      {% endif %}
  </script>
  {% include 'search/search_scripts.html' %}
{% endblock %}<|MERGE_RESOLUTION|>--- conflicted
+++ resolved
@@ -158,11 +158,7 @@
       <li class="list-group-item"><a href="{% url "geonode.invitations:geonode-send-invite" %}"><i class="fa fa-edit"></i> {% trans "Invite Users" %}</a></li>
       {% if user.is_superuser %}
       <li class="list-group-item"><a href="{% url "services" %}?limit={{ CLIENT_RESULTS_LIMIT }}"><i class="fa fa-globe"></i> {% trans "Remote Services" %}</a></li>
-<<<<<<< HEAD
-      <li class="list-group-item"><a href="{{ GEOSERVER_BASE_URL }}"><i class="fa fa-gears"></i> {% trans "GeoServer" %}</a></li>
-=======
       <li class="list-group-item"><a href="{% url "proxy" %}?url={{ GEOSERVER_LOCAL_URL }}web"><i class="fa fa-gears"></i> {% trans "GeoServer" %}</a></li>
->>>>>>> 94866488
       {% endif %}
       {% if user.is_staff %}
       <li class="list-group-item"><a href="{% url "admin:index" %}"><i class="fa fa-cog"></i> {% trans "Admin" %}</a></li>
