# -*- coding: utf-8 -*-
#########################################################################
#
# Copyright (C) 2012 OpenPlans
#
# This program is free software: you can redistribute it and/or modify
# it under the terms of the GNU General Public License as published by
# the Free Software Foundation, either version 3 of the License, or
# (at your option) any later version.
#
# This program is distributed in the hope that it will be useful,
# but WITHOUT ANY WARRANTY; without even the implied warranty of
# MERCHANTABILITY or FITNESS FOR A PARTICULAR PURPOSE. See the
# GNU General Public License for more details.
#
# You should have received a copy of the GNU General Public License
# along with this program. If not, see <http://www.gnu.org/licenses/>.
#
#########################################################################

# Django settings for the GeoNode project.
import os

#
# General Django development settings
#

# Defines the directory that contains the settings file as the PROJECT_ROOT
# It is used for relative settings elsewhere.
PROJECT_ROOT = os.path.abspath(os.path.dirname(__file__))

# Setting debug to true makes Django serve static media and
# present pretty error pages.
DEBUG = TEMPLATE_DEBUG = True

# This is needed for integration tests, they require
# geonode to be listening for GeoServer auth requests.
os.environ['DJANGO_LIVE_TEST_SERVER_ADDRESS'] = 'localhost:8000'

# Defines settings for development
DATABASES = {
    'default': {
        'ENGINE': 'django.db.backends.sqlite3',
        'NAME': os.path.join(PROJECT_ROOT, 'development.db'),
    }
}

# Local time zone for this installation. Choices can be found here:
# http://en.wikipedia.org/wiki/List_of_tz_zones_by_name
# although not all choices may be available on all operating systems.
# If running in a Windows environment this must be set to the same as your
# system time zone.
TIME_ZONE = 'America/Chicago'

# Language code for this installation. All choices can be found here:
# http://www.i18nguy.com/unicode/language-identifiers.html
LANGUAGE_CODE = 'en'

LANGUAGES = (
    ('en', 'English'),
    ('es', 'Español'),
    ('it', 'Italiano'),
    ('fr', 'Français'),
    ('de', 'Deutsch'),
    ('el', 'Ελληνικά'),
    ('id', 'Bahasa Indonesia'),
    ('zh', '中文'),
    ('ja', '日本人'),
)

# If you set this to False, Django will make some optimizations so as not
# to load the internationalization machinery.
USE_I18N = True

# Absolute path to the directory that holds media.
# Example: "/home/media/media.lawrence.com/"
MEDIA_ROOT = os.path.join(PROJECT_ROOT, "uploaded")

# URL that handles the media served from MEDIA_ROOT. Make sure to use a
# trailing slash if there is a path component (optional in other cases).
# Examples: "http://media.lawrence.com", "http://example.com/media/"
MEDIA_URL = "/uploaded/"

# Absolute path to the directory that holds static files like app media.
# Example: "/home/media/media.lawrence.com/apps/"
STATIC_ROOT = os.path.join(PROJECT_ROOT, "static_root")

# URL that handles the static files like app media.
# Example: "http://media.lawrence.com"
STATIC_URL = "/static/"

# Additional directories which hold static files
STATICFILES_DIRS = [
    os.path.join(PROJECT_ROOT, "static"),
]

# Note that Django automatically includes the "templates" dir in all the
# INSTALLED_APPS, se there is no need to add maps/templates or admin/templates
TEMPLATE_DIRS = (
    os.path.join(PROJECT_ROOT, "templates"),
)

# Location of translation files
LOCALE_PATHS = (
    os.path.join(PROJECT_ROOT, "locale"),
)

# Make this unique, and don't share it with anybody.
SECRET_KEY = 'myv-y4#7j-d*p-__@j#*3z@!y24fz8%^z2v6atuy4bo9vqr1_a'

# Location of url mappings
ROOT_URLCONF = 'geonode.urls'

# Site id in the Django sites framework
SITE_ID = 1


INSTALLED_APPS = (

    # Apps bundled with Django
    'django.contrib.auth',
    'django.contrib.contenttypes',
    'django.contrib.sessions',
    'django.contrib.sites',
    'django.contrib.admin',
    'django.contrib.sitemaps',
    'django.contrib.staticfiles',
    'django.contrib.messages',
    'django.contrib.humanize',

    # Third party apps

    # Utility
    'pagination',
    'django_forms_bootstrap',
    'taggit',
    'taggit_templatetags',
    'south',
    'friendlytagloader',

    # Social
    'registration',
    'profiles',
    'avatar',
    'dialogos',
    'agon_ratings',
<<<<<<< HEAD
    'pagination',
    'taggit',
    'taggit_templatetags',
    'south',
    'announcements',
    'actstream',
    'relationships',
    'leaflet',
=======
    #'notification',
    #'announcements',
    #'actstream',
    #'relationships',
>>>>>>> 2983bff6

    # GeoNode internal apps
    'geonode.maps',
    'geonode.layers',
    'geonode.people',
    'geonode.proxy',
    'geonode.security',
    'geonode.search',
    'geonode.catalogue',
)
LOGGING = {
    'version': 1,
    'disable_existing_loggers': True,
    'formatters': {
        'verbose': {
            'format': '%(levelname)s %(asctime)s %(module)s %(process)d %(thread)d %(message)s'
        },
        'simple': {
            'format': '%(message)s',        },
    },
    'handlers': {
        'null': {
            'level':'DEBUG',
            'class':'django.utils.log.NullHandler',
        },
        'console':{
            'level':'DEBUG',
            'class':'logging.StreamHandler',
            'formatter': 'simple'
        },
        'mail_admins': {
            'level': 'ERROR',
            'class': 'django.utils.log.AdminEmailHandler',
        }
    },
    'loggers': {
        'django': {
            'handlers':['null'],
            'propagate': True,
            'level':'INFO',
        },
        "geonode": {
            "handlers": ["console"],
            "level": "ERROR",
        },
        "gsconfig.catalog": {
            "handlers": ["console"],
            "level": "ERROR",
        },
        "owslib": {
            "handlers": ["console"],
            "level": "ERROR",
        },
        "pycsw": {
            "handlers": ["console"],
            "level": "ERROR",
        },
    },
}

#
# Customizations to built in Django settings required by GeoNode
#


TEMPLATE_CONTEXT_PROCESSORS = (
    'django.contrib.auth.context_processors.auth',
    'django.contrib.messages.context_processors.messages',
    'django.core.context_processors.debug',
    'django.core.context_processors.i18n',
    'django.core.context_processors.media',
    'django.core.context_processors.request',
    #'announcements.context_processors.site_wide_announcements',
    # The context processor belows add things like SITEURL
    # and GEOSERVER_BASE_URL to all pages that use a RequestContext
    'geonode.context_processors.resource_urls',
)

MIDDLEWARE_CLASSES = (
    'django.middleware.common.CommonMiddleware',
    'django.contrib.sessions.middleware.SessionMiddleware',
    'django.contrib.messages.middleware.MessageMiddleware',
    # The setting below makes it possible to serve different languages per
    # user depending on things like headers in HTTP requests.
    'django.middleware.locale.LocaleMiddleware',
    'pagination.middleware.PaginationMiddleware',
    'django.middleware.csrf.CsrfViewMiddleware',
    'django.contrib.auth.middleware.AuthenticationMiddleware',
)


# Replacement of default authentication backend in order to support
# permissions per object.
AUTHENTICATION_BACKENDS = ('geonode.security.auth.GranularBackend',)

def get_user_url(u):
    from django.contrib.sites.models import Site
    s = Site.objects.get_current()
    return "http://" + s.domain + "/profiles/" + u.username


ABSOLUTE_URL_OVERRIDES = {
    'auth.user': get_user_url
}

# Redirects to home page after login
# FIXME(Ariel): I do not know why this setting is needed,
# it would be best to use the ?next= parameter
LOGIN_REDIRECT_URL = "/"


#
# Settings for third party apps
#

# Agon Ratings
AGON_RATINGS_CATEGORY_CHOICES = {
    "maps.Map": {
        "map": "How good is this map?"
    },
    "layers.Layer": {
        "layer": "How good is this layer?"
    },
}

# Activity Stream
ACTSTREAM_SETTINGS = {
    'MODELS': ('auth.user', 'layers.layer', 'maps.map'),
    'FETCH_RELATIONS': True,
    'USE_PREFETCH': True,
    'USE_JSONFIELD': True,
    'GFK_FETCH_DEPTH': 1,
}

# For South migrations
SOUTH_MIGRATION_MODULES = {
    'registration': 'geonode.migrations.registration',
    'avatar': 'geonode.migrations.avatar',
}

# For django-profiles
AUTH_PROFILE_MODULE = 'people.Contact'

# For django-registration
REGISTRATION_OPEN = False

#
# Test Settings
#

# Setting a custom test runner to avoid running the tests for
# some problematic 3rd party apps
TEST_RUNNER = 'django_nose.NoseTestSuiteRunner'

# Arguments for the test runner
NOSE_ARGS = [
      '--nocapture',
      '--detailed-errors',
      ]

#
# GeoNode specific settings
#

SITENAME = "GeoNode"

SITEURL = "http://localhost:8000/"

# GeoServer information

# The FULLY QUALIFIED url to the GeoServer instance for this GeoNode.
GEOSERVER_BASE_URL = "http://localhost:8080/geoserver/"

# The username and password for a user that can add and
# edit layer details on GeoServer
GEOSERVER_CREDENTIALS = "admin", "geoserver"

# CSW settings
CATALOGUE = {
    'default': {
        # The underlying CSW implementation
        # default is pycsw in local mode (tied directly to GeoNode Django DB)
        'ENGINE': 'geonode.catalogue.backends.pycsw_local',
        # pycsw in non-local mode
        #'ENGINE': 'geonode.catalogue.backends.pycsw_http',
        # GeoNetwork opensource
        #'ENGINE': 'geonode.catalogue.backends.geonetwork',
        # deegree and others
        #'ENGINE': 'geonode.catalogue.backends.generic',

        # The FULLY QUALIFIED base url to the CSW instance for this GeoNode
        'URL': '%scatalogue/csw' % SITEURL,
        #'URL': 'http://localhost:8080/geonetwork/srv/en/csw',
        #'URL': 'http://localhost:8080/deegree-csw-demo-3.0.4/services',

        # login credentials (for GeoNetwork)
        'USER': 'admin',
        'PASSWORD': 'admin',
    }
}

# pycsw settings
PYCSW = {
    # pycsw configuration
    'CONFIGURATION': {
        'metadata:main': {
            'identification_title': '%s Catalogue' % SITENAME,
            'identification_abstract': 'GeoNode is an open source platform that facilitates the creation, sharing, and collaborative use of geospatial data',
            'identification_keywords': '%s,sdi,catalogue,discovery,metadata,GeoNode' % SITENAME,
            'identification_keywords_type': 'theme',
            'identification_fees': 'None',
            'identification_accessconstraints': 'None',
            'provider_name': 'Organization Name',
            'provider_url': SITEURL,
            'contact_name': 'Lastname, Firstname',
            'contact_position': 'Position Title',
            'contact_address': 'Mailing Address',
            'contact_city': 'City',
            'contact_stateorprovince': 'Administrative Area',
            'contact_postalcode': 'Zip or Postal Code',
            'contact_country': 'Country',
            'contact_phone': '+xx-xxx-xxx-xxxx',
            'contact_fax': '+xx-xxx-xxx-xxxx',
            'contact_email': 'Email Address',
            'contact_url': 'Contact URL',
            'contact_hours': 'Hours of Service',
            'contact_instructions': 'During hours of service. Off on weekends.',
            'contact_role': 'pointOfContact',
        },
        'metadata:inspire': {
            'enabled': 'true',
            'languages_supported': 'eng,gre',
            'default_language': 'eng',
            'date': 'YYYY-MM-DD',
            'gemet_keywords': 'Utility and governmental services',
            'conformity_service': 'notEvaluated',
            'contact_name': 'Organization Name',
            'contact_email': 'Email Address',
            'temp_extent': 'YYYY-MM-DD/YYYY-MM-DD',
        }
    }
}

# GeoNode javascript client configuration

# Google Api Key needed for 3D maps / Google Earth plugin
GOOGLE_API_KEY = "ABQIAAAAkofooZxTfcCv9Wi3zzGTVxTnme5EwnLVtEDGnh-lFVzRJhbdQhQgAhB1eT_2muZtc0dl-ZSWrtzmrw"

# Where should newly created maps be focused?
DEFAULT_MAP_CENTER = (0, 0)

# How tightly zoomed should newly created maps be?
# 0 = entire world;
# maximum zoom is between 12 and 15 (for Google Maps, coverage varies by area)
DEFAULT_MAP_ZOOM = 0

MAP_BASELAYERS = [{
    "source": {
        "ptype": "gxp_wmscsource",
        "url": GEOSERVER_BASE_URL + "wms",
        "restUrl": "/gs/rest"
     }
  },{
    "source": {"ptype": "gx_olsource"},
    "type":"OpenLayers.Layer",
    "args":["No background"],
    "visibility": False,
    "fixed": True,
    "group":"background"
  }, {
    "source": {"ptype": "gx_olsource"},
    "type":"OpenLayers.Layer.OSM",
    "args":["OpenStreetMap"],
    "visibility": False,
    "fixed": True,
    "group":"background"
  }, {
    "source": {"ptype": "gxp_mapquestsource"},
    "name":"osm",
    "group":"background",
    "visibility": True
  }, {
    "source": {"ptype": "gxp_mapquestsource"},
    "name":"naip",
    "group":"background",
    "visibility": False
  }, {
    "source": {"ptype": "gxp_bingsource"},
    "name": "AerialWithLabels",
    "fixed": True,
    "visibility": False,
    "group":"background"
  },{
    "source": {"ptype": "gxp_mapboxsource"},
  }, {
    "source": {"ptype": "gx_olsource"},
    "type":"OpenLayers.Layer.WMS",
    "group":"background",
    "visibility": False,
    "fixed": True,
    "args":[
      "bluemarble",
      "http://maps.opengeo.org/geowebcache/service/wms",
      {
        "layers":["bluemarble"],
        "format":"image/png",
        "tiled": True,
        "tilesOrigin": [-20037508.34, -20037508.34]
      },
      {"buffer": 0}
    ]

}]

GEONODE_CLIENT_LOCATION = "/static/geonode/"

# GeoNode vector data backend configuration.

#Import uploaded shapefiles into a database such as PostGIS?
DB_DATASTORE = False

#Database datastore connection settings
DB_DATASTORE_DATABASE = ''
DB_DATASTORE_USER = ''
DB_DATASTORE_PASSWORD = ''
DB_DATASTORE_HOST = ''
DB_DATASTORE_PORT = ''
DB_DATASTORE_TYPE = ''
#The name of the store in Geoserver
DB_DATASTORE_NAME = ''

# Load more settings from a file called local_settings.py if it exists
try:
    from local_settings import *
except ImportError:
    pass<|MERGE_RESOLUTION|>--- conflicted
+++ resolved
@@ -144,21 +144,15 @@
     'avatar',
     'dialogos',
     'agon_ratings',
-<<<<<<< HEAD
     'pagination',
     'taggit',
     'taggit_templatetags',
     'south',
-    'announcements',
-    'actstream',
-    'relationships',
     'leaflet',
-=======
     #'notification',
     #'announcements',
     #'actstream',
     #'relationships',
->>>>>>> 2983bff6
 
     # GeoNode internal apps
     'geonode.maps',
