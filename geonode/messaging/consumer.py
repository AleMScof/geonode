# -*- coding: utf-8 -*-
#########################################################################
#
# Copyright (C) 2017 OSGeo
#
# This program is free software: you can redistribute it and/or modify
# it under the terms of the GNU General Public License as published by
# the Free Software Foundation, either version 3 of the License, or
# (at your option) any later version.
#
# This program is distributed in the hope that it will be useful,
# but WITHOUT ANY WARRANTY; without even the implied warranty of
# MERCHANTABILITY or FITNESS FOR A PARTICULAR PURPOSE. See the
# GNU General Public License for more details.
#
# You should have received a copy of the GNU General Public License
# along with this program. If not, see <http://www.gnu.org/licenses/>.
#
#########################################################################

import logging
import time

# from django.conf import settings
from kombu.mixins import ConsumerMixin
from geonode.geoserver.signals import geoserver_post_save_local
from geonode.security.views import send_email_consumer  # , send_email_owner_on_view
# from geonode.social.signals import notification_post_save_resource2
from geonode.layers.views import layer_view_counter
from geonode.layers.models import Layer

from queues import queue_email_events, queue_geoserver_events,\
                   queue_notifications_events, queue_all_events,\
                   queue_geoserver_catalog, queue_geoserver_data,\
                   queue_geoserver, queue_layer_viewers

logger = logging.getLogger(__package__)


class Consumer(ConsumerMixin):
    def __init__(self, connection, messages_limit=None):
        self.connection = connection
        self.messages_limit = messages_limit

    def get_consumers(self, Consumer, channel):
        return [
            Consumer(queue_all_events,
                     callbacks=[self.on_message]),
            Consumer(queue_email_events,
                     callbacks=[self.on_email_messages]),
            Consumer(queue_geoserver_events,
                     callbacks=[self.on_geoserver_messages]),
            Consumer(queue_notifications_events,
                     callbacks=[self.on_notifications_messages]),
            Consumer(queue_geoserver_catalog,
                     callbacks=[self.on_geoserver_catalog]),
            Consumer(queue_geoserver_data,
                     callbacks=[self.on_geoserver_data]),
            Consumer(queue_geoserver,
                     callbacks=[self.on_geoserver_all]),
            Consumer(queue_layer_viewers,
                     callbacks=[self.on_layer_viewer]),
        ]

    def _check_message_limit(self):
        if self.messages_limit is not None:
            self.messages_limit -= 1
            if self.messages_limit < 1:
                self.should_stop = True
            return True

    def on_consume_end(self, connection, channel):
        super(Consumer, self).on_consume_end(connection, channel)
        logger.debug("finished.")

    def on_message(self, body, message):
        # logger.debug("broadcast: RECEIVED MSG - body: %r" % (body,))
        message.ack()
        self._check_message_limit()

    def on_email_messages(self, body, message):
        # logger.debug("on_email_messages: RECEIVED MSG - body: %r" % (body,))
        layer_uuid = body.get("layer_uuid")
        user_id = body.get("user_id")
        send_email_consumer(layer_uuid, user_id)
        # Not sure if we need to send ack on this fanout version.
        message.ack()
        logger.debug("on_email_messages: finished")
        self._check_message_limit()

    def on_geoserver_messages(self, body, message):
        # logger.debug("on_geoserver_messages: RECEIVED MSG - body: %r" % (body,))
        layer_id = body.get("id")
        try:
            layer = _wait_for_layer(layer_id)
        except Layer.DoesNotExist as err:
            logger.exception(err)
            return
        geoserver_post_save_local(layer)
        # Not sure if we need to send ack on this fanout version.
        message.ack()
        logger.debug("on_geoserver_messages: finished")
        self._check_message_limit()

    def on_notifications_messages(self, body, message):
        # logger.debug("on_notifications_message: RECEIVED MSG - body: %r" % (body,))
        body.get("id")
        body.get("app_label")
        body.get("model")
        body.get("created")
        # notification_post_save_resource2(instance_id, app_label, model, created)
        message.ack()
        logger.debug("on_notifications_message: finished")
        self._check_message_limit()

    def on_geoserver_all(self, body, message):
        # logger.debug("on_geoserver_all: RECEIVED MSG - body: %r" % (body,))
        message.ack()
        logger.debug("on_geoserver_all: finished")
        # TODO:Adding consurmer's producers.
        self._check_message_limit()

    def on_geoserver_catalog(self, body, message):
        # logger.debug("on_geoserver_catalog: RECEIVED MSG - body: %r" % (body,))
        message.ack()
        logger.debug("on_geoserver_catalog: finished")
        self._check_message_limit()

    def on_geoserver_data(self, body, message):
        # logger.debug("on_geoserver_data: RECEIVED MSG - body: %r" % (body,))
        message.ack()
        logger.debug("on_geoserver_data: finished")
        self._check_message_limit()

    def on_consume_ready(self, connection, channel, consumers, **kwargs):
        # logger.debug(">>> Ready:")
        # logger.debug(connection)
        # logger.debug("{} consumers:".format(len(consumers)))
        # for i, consumer in enumerate(consumers, start=1):
        #     logger.debug("{0} {1}".format(i, consumer))
        super(Consumer, self).on_consume_ready(connection, channel, consumers,
                                               **kwargs)

    def on_layer_viewer(self, body, message):
        # logger.debug("on_layer_viewer: RECEIVED MSG - body: %r" % (body,))
        viewer = body.get("viewer")
        # owner_layer = body.get("owner_layer")
        layer_id = body.get("layer_id")
        layer_view_counter(layer_id, viewer)

        # TODO Disabled for now. This should be handeld through Notifications
        # if settings.EMAIL_ENABLE:
        #     send_email_owner_on_view(owner_layer, viewer, layer_id)
        message.ack()
<<<<<<< HEAD
        logger.info("on_layer_viewer: finished")
=======
        logger.debug("on_layer_viewer: finished")
>>>>>>> 94866488
        self._check_message_limit()


def _wait_for_layer(layer_id, num_attempts=5, wait_seconds=1):
    """Blocks execution while the Layer instance is not found on the database

    This is a workaround for the fact that the
    ``geonode.geoserver.signals.geoserver_post_save_local`` function might
    try to access the layer's ``id`` parameter before the layer is done being
    saved in the database.

    """

    for current in range(1, num_attempts+1):
        try:
            instance = Layer.objects.get(id=layer_id)
            logger.debug("Attempt {}/{} - Found layer in the "
                         "database".format(current, num_attempts))
            break
        except Layer.DoesNotExist:
            time.sleep(wait_seconds)
            logger.debug("Attempt {}/{} - Could not find layer "
                         "instance".format(current, num_attempts))
    else:
        logger.debug("Reached maximum attempts and layer {!r} is still not "
                     "saved. Exiting...".format(layer_id))
        raise Layer.DoesNotExist
    return instance<|MERGE_RESOLUTION|>--- conflicted
+++ resolved
@@ -152,11 +152,7 @@
         # if settings.EMAIL_ENABLE:
         #     send_email_owner_on_view(owner_layer, viewer, layer_id)
         message.ack()
-<<<<<<< HEAD
-        logger.info("on_layer_viewer: finished")
-=======
         logger.debug("on_layer_viewer: finished")
->>>>>>> 94866488
         self._check_message_limit()
 
 
