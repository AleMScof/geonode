# -*- coding: utf-8 -*-
#########################################################################
#
# Copyright (C) 2018 OSGeo
#
# This program is free software: you can redistribute it and/or modify
# it under the terms of the GNU General Public License as published by
# the Free Software Foundation, either version 3 of the License, or
# (at your option) any later version.
#
# This program is distributed in the hope that it will be useful,
# but WITHOUT ANY WARRANTY; without even the implied warranty of
# MERCHANTABILITY or FITNESS FOR A PARTICULAR PURPOSE. See the
# GNU General Public License for more details.
#
# You should have received a copy of the GNU General Public License
# along with this program. If not, see <http://www.gnu.org/licenses/>.
#
#########################################################################

import os
from geonode.settings import *

PROJECT_ROOT = os.path.abspath(os.path.dirname(__file__))

MEDIA_ROOT = os.getenv('MEDIA_ROOT', os.path.join(PROJECT_ROOT, "uploaded"))

STATIC_ROOT = os.getenv('STATIC_ROOT',
                        os.path.join(PROJECT_ROOT, "static_root")
                        )

# SECRET_KEY = '************************'

SITEURL = "http://localhost:8000"

ALLOWED_HOSTS = ['localhost', 'geonode.example.com']

# TIME_ZONE = 'Europe/Paris'

DATABASES = {
    'default': {
        'ENGINE': 'django.db.backends.postgresql_psycopg2',
        'NAME': 'geonode',
        'USER': 'geonode',
        'PASSWORD': 'geonode',
        'HOST': 'localhost',
        'PORT': '5432',
<<<<<<< HEAD
=======
        'CONN_TOUT': 900,
>>>>>>> 94866488
    },
    # vector datastore for uploads
    'datastore': {
        'ENGINE': 'django.contrib.gis.db.backends.postgis',
        # 'ENGINE': '', # Empty ENGINE name disables
        'NAME': 'geonode_data',
        'USER': 'geonode',
        'PASSWORD': 'geonode',
        'HOST': 'localhost',
        'PORT': '5432',
        'CONN_TOUT': 900,
    }
}

GEOSERVER_LOCATION = os.getenv(
    'GEOSERVER_LOCATION', 'http://localhost:8080/geoserver/'
)

GEOSERVER_PUBLIC_LOCATION = os.getenv(
    #    'GEOSERVER_PUBLIC_LOCATION', '{}/geoserver/'.format(SITEURL)
    'GEOSERVER_LOCATION', 'http://localhost:8080/geoserver/'
)

OGC_SERVER_DEFAULT_USER = os.getenv(
    'GEOSERVER_ADMIN_USER', 'admin'
)

OGC_SERVER_DEFAULT_PASSWORD = os.getenv(
    'GEOSERVER_ADMIN_PASSWORD', 'geoserver'
)

# OGC (WMS/WFS/WCS) Server Settings
OGC_SERVER = {
    'default': {
        'BACKEND': 'geonode.geoserver',
        'LOCATION': GEOSERVER_LOCATION,
        'LOGIN_ENDPOINT': 'j_spring_oauth2_geonode_login',
        'LOGOUT_ENDPOINT': 'j_spring_oauth2_geonode_logout',
        # PUBLIC_LOCATION needs to be kept like this because in dev mode
        # the proxy won't work and the integration tests will fail
        # the entire block has to be overridden in the local_settings
        'PUBLIC_LOCATION': GEOSERVER_PUBLIC_LOCATION,
        'USER': OGC_SERVER_DEFAULT_USER,
        'PASSWORD': OGC_SERVER_DEFAULT_PASSWORD,
        'MAPFISH_PRINT_ENABLED': True,
        'PRINT_NG_ENABLED': True,
        'GEONODE_SECURITY_ENABLED': True,
        'GEOFENCE_SECURITY_ENABLED': True,
        'GEOGIG_ENABLED': False,
        'WMST_ENABLED': False,
        'BACKEND_WRITE_ENABLED': True,
        'WPS_ENABLED': False,
        'LOG_FILE': '%s/geoserver/data/logs/geoserver.log' % os.path.abspath(os.path.join(PROJECT_ROOT, os.pardir)),
        # Set to dictionary identifier of database containing spatial data in DATABASES dictionary to enable
        'DATASTORE': 'datastore',
        'PG_GEOGIG': False,
        'TIMEOUT': 10  # number of seconds to allow for HTTP requests
    }
}

# WARNING: Map Editing is affected by this. GeoExt Configuration is cached for 5 minutes
# CACHES = {
#     'default': {
#         'BACKEND': 'django.core.cache.backends.filebased.FileBasedCache',
#         'LOCATION': '/var/tmp/django_cache',
#     }
# }

# If you want to enable Mosaics use the following configuration
UPLOADER = {
    # 'BACKEND': 'geonode.rest',
    'BACKEND': 'geonode.importer',
    'OPTIONS': {
        'TIME_ENABLED': True,
        'MOSAIC_ENABLED': False,
        'GEOGIG_ENABLED': False,
    },
    'SUPPORTED_CRS': [
        'EPSG:4326',
        'EPSG:3785',
        'EPSG:3857',
        'EPSG:900913',
        'EPSG:32647',
        'EPSG:32736'
<<<<<<< HEAD
=======
    ],
    'SUPPORTED_EXT': [
        '.shp',
        '.csv',
        '.kml',
        '.kmz',
        '.json',
        '.geojson',
        '.tif',
        '.tiff',
        '.geotiff',
        '.gml',
        '.xml'
>>>>>>> 94866488
    ]
}

CATALOGUE = {
    'default': {
        # The underlying CSW implementation
        # default is pycsw in local mode (tied directly to GeoNode Django DB)
        'ENGINE': 'geonode.catalogue.backends.pycsw_local',
        # pycsw in non-local mode
        # 'ENGINE': 'geonode.catalogue.backends.pycsw_http',
        # GeoNetwork opensource
        # 'ENGINE': 'geonode.catalogue.backends.geonetwork',
        # deegree and others
        # 'ENGINE': 'geonode.catalogue.backends.generic',

        # The FULLY QUALIFIED base url to the CSW instance for this GeoNode
        'URL': '%s/catalogue/csw' % SITEURL,
        # 'URL': 'http://localhost:8080/geonetwork/srv/en/csw',
        # 'URL': 'http://localhost:8080/deegree-csw-demo-3.0.4/services',

        # login credentials (for GeoNetwork)
        'USER': 'admin',
        'PASSWORD': 'admin',
        'ALTERNATES_ONLY': True,
    }
}

# pycsw settings
PYCSW = {
    # pycsw configuration
    'CONFIGURATION': {
        # uncomment / adjust to override server config system defaults
        # 'server': {
        #    'maxrecords': '10',
        #    'pretty_print': 'true',
        #    'federatedcatalogues': 'http://catalog.data.gov/csw'
        # },
        'metadata:main': {
            'identification_title': 'GeoNode Catalogue',
            'identification_abstract': 'GeoNode is an open source platform' \
            ' that facilitates the creation, sharing, and collaborative use' \
            ' of geospatial data',
            'identification_keywords': 'sdi, catalogue, discovery, metadata,' \
            ' GeoNode',
            'identification_keywords_type': 'theme',
            'identification_fees': 'None',
            'identification_accessconstraints': 'None',
            'provider_name': 'Organization Name',
            'provider_url': SITEURL,
            'contact_name': 'Lastname, Firstname',
            'contact_position': 'Position Title',
            'contact_address': 'Mailing Address',
            'contact_city': 'City',
            'contact_stateorprovince': 'Administrative Area',
            'contact_postalcode': 'Zip or Postal Code',
            'contact_country': 'Country',
            'contact_phone': '+xx-xxx-xxx-xxxx',
            'contact_fax': '+xx-xxx-xxx-xxxx',
            'contact_email': 'Email Address',
            'contact_url': 'Contact URL',
            'contact_hours': 'Hours of Service',
            'contact_instructions': 'During hours of service. Off on ' \
            'weekends.',
            'contact_role': 'pointOfContact',
        },
        'metadata:inspire': {
            'enabled': 'true',
            'languages_supported': 'eng,gre',
            'default_language': 'eng',
            'date': 'YYYY-MM-DD',
            'gemet_keywords': 'Utility and governmental services',
            'conformity_service': 'notEvaluated',
            'contact_name': 'Organization Name',
            'contact_email': 'Email Address',
            'temp_extent': 'YYYY-MM-DD/YYYY-MM-DD',
        }
    }
}

# GeoNode javascript client configuration

# default map projection
# Note: If set to EPSG:4326, then only EPSG:4326 basemaps will work.
DEFAULT_MAP_CRS = "EPSG:3857"

# Where should newly created maps be focused?
DEFAULT_MAP_CENTER = (0, 0)

# How tightly zoomed should newly created maps be?
# 0 = entire world;
# maximum zoom is between 12 and 15 (for Google Maps, coverage varies by area)
DEFAULT_MAP_ZOOM = 0

# Default preview library
<<<<<<< HEAD
GEONODE_CLIENT_LAYER_PREVIEW_LIBRARY = 'geoext'
#GEONODE_CLIENT_LAYER_PREVIEW_LIBRARY = 'leaflet'
=======
# GEONODE_CLIENT_LAYER_PREVIEW_LIBRARY = 'geoext'  # DEPRECATED use HOOKSET instead
GEONODE_CLIENT_HOOKSET = "geonode.client.hooksets.GeoExtHookSet"

# To enable the REACT based Client enable those
# INSTALLED_APPS += ('geonode-client', )
# GEONODE_CLIENT_LAYER_PREVIEW_LIBRARY = 'react'  # DEPRECATED use HOOKSET instead
# GEONODE_CLIENT_HOOKSET = "geonode.client.hooksets.ReactHookSet"

# To enable the Leaflet based Client enable those
# GEONODE_CLIENT_LAYER_PREVIEW_LIBRARY = 'leaflet'  # DEPRECATED use HOOKSET instead
# GEONODE_CLIENT_HOOKSET = "geonode.client.hooksets.LeafletHookSet"

# To enable the MapStore2 based Client enable those
# INSTALLED_APPS += ('geonode_mapstore_client', )
# GEONODE_CLIENT_LAYER_PREVIEW_LIBRARY = 'mapstore'  # DEPRECATED use HOOKSET instead
# GEONODE_CLIENT_HOOKSET = "geonode_mapstore_client.hooksets.MapStoreHookSet"

>>>>>>> 94866488
# LEAFLET_CONFIG = {
#    'TILES': [
#        # Find tiles at:
#        # http://leaflet-extras.github.io/leaflet-providers/preview/
#
#        # Map Quest
#        ('Map Quest',
#         'http://otile4.mqcdn.com/tiles/1.0.0/osm/{z}/{x}/{y}.png',
#         'Tiles Courtesy of <a href="http://www.mapquest.com/">MapQuest</a> '
#         '&mdash; Map data &copy; '
#         '<a href="http://www.openstreetmap.org/copyright">OpenStreetMap</a>'),
#        # Stamen toner lite.
#        # ('Watercolor',
#        #  'http://{s}.tile.stamen.com/watercolor/{z}/{x}/{y}.png',
#        #  'Map tiles by <a href="http://stamen.com">Stamen Design</a>, \
#        #  <a href="http://creativecommons.org/licenses/by/3.0">CC BY 3.0</a> &mdash; Map data &copy; \
#        #  <a href="http://openstreetmap.org">OpenStreetMap</a> contributors, \
#        #  <a href="http://creativecommons.org/licenses/by-sa/2.0/">CC-BY-SA</a>'),
#        # ('Toner Lite',
#        #  'http://{s}.tile.stamen.com/toner-lite/{z}/{x}/{y}.png',
#        #  'Map tiles by <a href="http://stamen.com">Stamen Design</a>, \
#        #  <a href="http://creativecommons.org/licenses/by/3.0">CC BY 3.0</a> &mdash; Map data &copy; \
#        #  <a href="http://openstreetmap.org">OpenStreetMap</a> contributors, \
#        #  <a href="http://creativecommons.org/licenses/by-sa/2.0/">CC-BY-SA</a>'),
#    ],
#    'PLUGINS': {
#        'esri-leaflet': {
#            'js': 'lib/js/esri-leaflet.js',
#            'auto-include': True,
#        },
#        'leaflet-fullscreen': {
#            'css': 'lib/css/leaflet.fullscreen.css',
#            'js': 'lib/js/Leaflet.fullscreen.min.js',
#            'auto-include': True,
#        },
#    },
#    'SRID': 3857,
#    'RESET_VIEW': False
#}

ALT_OSM_BASEMAPS = os.environ.get('ALT_OSM_BASEMAPS', False)
CARTODB_BASEMAPS = os.environ.get('CARTODB_BASEMAPS', False)
STAMEN_BASEMAPS = os.environ.get('STAMEN_BASEMAPS', False)
THUNDERFOREST_BASEMAPS = os.environ.get('THUNDERFOREST_BASEMAPS', False)
<<<<<<< HEAD
MAPBOX_ACCESS_TOKEN = os.environ.get('MAPBOX_ACCESS_TOKEN', '<MAPBOX_ACCESS_TOKEN>')
BING_API_KEY = os.environ.get('BING_API_KEY', '<BING_API_KEY>')
GOOGLE_API_KEY = os.environ.get('GOOGLE_API_KEY', '<GOOGLE_API_KEY>')
=======
MAPBOX_ACCESS_TOKEN = os.environ.get('MAPBOX_ACCESS_TOKEN', None)
BING_API_KEY = os.environ.get('BING_API_KEY', None)
GOOGLE_API_KEY = os.environ.get('GOOGLE_API_KEY', None)
>>>>>>> 94866488

MAP_BASELAYERS = [{
    "source": {"ptype": "gxp_olsource"},
    "type": "OpenLayers.Layer",
    "args": ["No background"],
    "name": "background",
    "visibility": False,
    "fixed": True,
    "group":"background"
},
    # {
    #     "source": {"ptype": "gxp_olsource"},
    #     "type": "OpenLayers.Layer.XYZ",
    #     "title": "TEST TILE",
    #     "args": ["TEST_TILE", "http://test_tiles/tiles/${z}/${x}/${y}.png"],
    #     "name": "background",
    #     "attribution": "&copy; TEST TILE",
    #     "visibility": False,
    #     "fixed": True,
    #     "group":"background"
    # },
    {
    "source": {"ptype": "gxp_osmsource"},
    "type": "OpenLayers.Layer.OSM",
    "name": "mapnik",
    "visibility": True,
    "fixed": True,
    "group": "background"
}]

if 'geonode.geoserver' in INSTALLED_APPS:
    LOCAL_GEOSERVER = {
        "source": {
            "ptype": "gxp_wmscsource",
            "url": OGC_SERVER['default']['PUBLIC_LOCATION'] + "wms",
            "restUrl": "/gs/rest"
        }
    }
    baselayers = MAP_BASELAYERS
    MAP_BASELAYERS = [LOCAL_GEOSERVER]
    MAP_BASELAYERS.extend(baselayers)

# Use kombu broker by default
# REDIS_URL = 'redis://localhost:6379/1'
# BROKER_URL = REDIS_URL
# CELERY_RESULT_BACKEND = REDIS_URL
CELERYD_HIJACK_ROOT_LOGGER = True
CELERYD_CONCURENCY = 1
# Set this to False to run real async tasks
CELERY_ALWAYS_EAGER = True
CELERYD_LOG_FILE = None
CELERY_REDIRECT_STDOUTS = True
CELERYD_LOG_LEVEL = 1

# Haystack Search Backend Configuration. To enable,
# first install the following:
# - pip install django-haystack
# - pip install elasticsearch==2.4.0
# - pip install woosh
# - pip install pyelasticsearch
# Set HAYSTACK_SEARCH to True
# Run "python manage.py rebuild_index"
# HAYSTACK_SEARCH = False
# Avoid permissions prefiltering
SKIP_PERMS_FILTER = False
# Update facet counts from Haystack
HAYSTACK_FACET_COUNTS = True
HAYSTACK_CONNECTIONS = {
    'default': {
        'ENGINE': 'haystack.backends.elasticsearch2_backend.Elasticsearch2SearchEngine',
        'URL': 'http://127.0.0.1:9200/',
        'INDEX_NAME': 'haystack',
    },
    #    'db': {
    #        'ENGINE': 'haystack.backends.simple_backend.SimpleEngine',
    #        'EXCLUDED_INDEXES': ['thirdpartyapp.search_indexes.BarIndex'],
    #        }
}
HAYSTACK_SIGNAL_PROCESSOR = 'haystack.signals.RealtimeSignalProcessor'
# HAYSTACK_SEARCH_RESULTS_PER_PAGE = 20

LOGGING = {
    'version': 1,
    'disable_existing_loggers': True,
    'formatters': {
        'verbose': {
            'format': '%(levelname)s %(asctime)s %(module)s %(process)d '
                      '%(thread)d %(message)s'
        },
        'simple': {
            'format': '%(message)s',
        },
    },
    'filters': {
        'require_debug_false': {
            '()': 'django.utils.log.RequireDebugFalse'
        }
    },
    'handlers': {
        'console': {
            'level': 'DEBUG',
            'class': 'logging.StreamHandler',
            'formatter': 'simple'
        },
        'mail_admins': {
            'level': 'ERROR', 'filters': ['require_debug_false'],
            'class': 'django.utils.log.AdminEmailHandler',
        }
    },
    "loggers": {
        "django": {
            "handlers": ["console"], "level": "ERROR", },
        "geonode": {
            "handlers": ["console"], "level": "DEBUG", },
        "gsconfig.catalog": {
            "handlers": ["console"], "level": "DEBUG", },
        "owslib": {
            "handlers": ["console"], "level": "DEBUG", },
        "pycsw": {
            "handlers": ["console"], "level": "ERROR", },
    },
}

# Additional settings
CORS_ORIGIN_ALLOW_ALL = True

GEOIP_PATH = "/usr/local/share/GeoIP"

# add following lines to your local settings to enable monitoring
MONITORING_ENABLED = True

if MONITORING_ENABLED:
<<<<<<< HEAD
    MIDDLEWARE_CLASSES += ('geonode.contrib.monitoring.middleware.MonitoringMiddleware',)
=======
    if 'geonode.contrib.monitoring' not in INSTALLED_APPS:
        INSTALLED_APPS += ('geonode.contrib.monitoring',)
    if 'geonode.contrib.monitoring.middleware.MonitoringMiddleware' not in MIDDLEWARE_CLASSES:
        MIDDLEWARE_CLASSES += \
            ('geonode.contrib.monitoring.middleware.MonitoringMiddleware',)
>>>>>>> 94866488
    MONITORING_CONFIG = None
    MONITORING_SERVICE_NAME = 'local-geonode'

#Define email service on GeoNode
EMAIL_ENABLE = True

if EMAIL_ENABLE:
    EMAIL_BACKEND = 'django.core.mail.backends.smtp.EmailBackend'
    EMAIL_HOST = 'localhost'
    EMAIL_PORT = 25
    EMAIL_HOST_USER = ''
    EMAIL_HOST_PASSWORD = ''
    EMAIL_USE_TLS = False
    DEFAULT_FROM_EMAIL = 'Example.com <no-reply@localhost>'

<<<<<<< HEAD
=======
# Documents Thumbnails
UNOCONV_ENABLE = True

if UNOCONV_ENABLE:
    UNOCONV_EXECUTABLE = os.getenv('UNOCONV_EXECUTABLE', '/usr/bin/unoconv')
    UNOCONV_TIMEOUT = os.getenv('UNOCONV_TIMEOUT', 30)  # seconds

>>>>>>> 94866488
# Advanced Security Workflow Settings
CLIENT_RESULTS_LIMIT = 20
API_LIMIT_PER_PAGE = 1000
FREETEXT_KEYWORDS_READONLY = False
RESOURCE_PUBLISHING = False
ADMIN_MODERATE_UPLOADS = False
GROUP_PRIVATE_RESOURCES = False
GROUP_MANDATORY_RESOURCES = False
MODIFY_TOPICCATEGORY = True
USER_MESSAGES_ALLOW_MULTIPLE_RECIPIENTS = True
DISPLAY_WMS_LINKS = True

# For more information on available settings please consult the Django docs at
# https://docs.djangoproject.com/en/dev/ref/settings<|MERGE_RESOLUTION|>--- conflicted
+++ resolved
@@ -45,10 +45,7 @@
         'PASSWORD': 'geonode',
         'HOST': 'localhost',
         'PORT': '5432',
-<<<<<<< HEAD
-=======
         'CONN_TOUT': 900,
->>>>>>> 94866488
     },
     # vector datastore for uploads
     'datastore': {
@@ -133,8 +130,6 @@
         'EPSG:900913',
         'EPSG:32647',
         'EPSG:32736'
-<<<<<<< HEAD
-=======
     ],
     'SUPPORTED_EXT': [
         '.shp',
@@ -148,7 +143,6 @@
         '.geotiff',
         '.gml',
         '.xml'
->>>>>>> 94866488
     ]
 }
 
@@ -243,10 +237,6 @@
 DEFAULT_MAP_ZOOM = 0
 
 # Default preview library
-<<<<<<< HEAD
-GEONODE_CLIENT_LAYER_PREVIEW_LIBRARY = 'geoext'
-#GEONODE_CLIENT_LAYER_PREVIEW_LIBRARY = 'leaflet'
-=======
 # GEONODE_CLIENT_LAYER_PREVIEW_LIBRARY = 'geoext'  # DEPRECATED use HOOKSET instead
 GEONODE_CLIENT_HOOKSET = "geonode.client.hooksets.GeoExtHookSet"
 
@@ -264,7 +254,6 @@
 # GEONODE_CLIENT_LAYER_PREVIEW_LIBRARY = 'mapstore'  # DEPRECATED use HOOKSET instead
 # GEONODE_CLIENT_HOOKSET = "geonode_mapstore_client.hooksets.MapStoreHookSet"
 
->>>>>>> 94866488
 # LEAFLET_CONFIG = {
 #    'TILES': [
 #        # Find tiles at:
@@ -309,15 +298,9 @@
 CARTODB_BASEMAPS = os.environ.get('CARTODB_BASEMAPS', False)
 STAMEN_BASEMAPS = os.environ.get('STAMEN_BASEMAPS', False)
 THUNDERFOREST_BASEMAPS = os.environ.get('THUNDERFOREST_BASEMAPS', False)
-<<<<<<< HEAD
-MAPBOX_ACCESS_TOKEN = os.environ.get('MAPBOX_ACCESS_TOKEN', '<MAPBOX_ACCESS_TOKEN>')
-BING_API_KEY = os.environ.get('BING_API_KEY', '<BING_API_KEY>')
-GOOGLE_API_KEY = os.environ.get('GOOGLE_API_KEY', '<GOOGLE_API_KEY>')
-=======
 MAPBOX_ACCESS_TOKEN = os.environ.get('MAPBOX_ACCESS_TOKEN', None)
 BING_API_KEY = os.environ.get('BING_API_KEY', None)
 GOOGLE_API_KEY = os.environ.get('GOOGLE_API_KEY', None)
->>>>>>> 94866488
 
 MAP_BASELAYERS = [{
     "source": {"ptype": "gxp_olsource"},
@@ -450,15 +433,11 @@
 MONITORING_ENABLED = True
 
 if MONITORING_ENABLED:
-<<<<<<< HEAD
-    MIDDLEWARE_CLASSES += ('geonode.contrib.monitoring.middleware.MonitoringMiddleware',)
-=======
     if 'geonode.contrib.monitoring' not in INSTALLED_APPS:
         INSTALLED_APPS += ('geonode.contrib.monitoring',)
     if 'geonode.contrib.monitoring.middleware.MonitoringMiddleware' not in MIDDLEWARE_CLASSES:
         MIDDLEWARE_CLASSES += \
             ('geonode.contrib.monitoring.middleware.MonitoringMiddleware',)
->>>>>>> 94866488
     MONITORING_CONFIG = None
     MONITORING_SERVICE_NAME = 'local-geonode'
 
@@ -474,8 +453,6 @@
     EMAIL_USE_TLS = False
     DEFAULT_FROM_EMAIL = 'Example.com <no-reply@localhost>'
 
-<<<<<<< HEAD
-=======
 # Documents Thumbnails
 UNOCONV_ENABLE = True
 
@@ -483,7 +460,6 @@
     UNOCONV_EXECUTABLE = os.getenv('UNOCONV_EXECUTABLE', '/usr/bin/unoconv')
     UNOCONV_TIMEOUT = os.getenv('UNOCONV_TIMEOUT', 30)  # seconds
 
->>>>>>> 94866488
 # Advanced Security Workflow Settings
 CLIENT_RESULTS_LIMIT = 20
 API_LIMIT_PER_PAGE = 1000
