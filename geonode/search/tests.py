#########################################################################
#
# Copyright (C) 2012 OpenPlans
#
# This program is free software: you can redistribute it and/or modify
# it under the terms of the GNU General Public License as published by
# the Free Software Foundation, either version 3 of the License, or
# (at your option) any later version.
#
# This program is distributed in the hope that it will be useful,
# but WITHOUT ANY WARRANTY; without even the implied warranty of
# MERCHANTABILITY or FITNESS FOR A PARTICULAR PURPOSE. See the
# GNU General Public License for more details.
#
# You should have received a copy of the GNU General Public License
# along with this program. If not, see <http://www.gnu.org/licenses/>.
#
#########################################################################

from django.contrib.auth.models import User
from django.contrib.contenttypes.models import ContentType
from django.test.client import Client
from django.test import TestCase
from geonode.security.models import AUTHENTICATED_USERS
from geonode.security.models import ANONYMOUS_USERS
from geonode.layers.models import Layer
from geonode.maps.models import Map
from geonode.documents.models import Document
from geonode.people.models import Profile
from geonode.search import search
from geonode.search import util
from geonode.search.populate_search_test_data import create_models
from geonode.search.query import query_from_request
from agon_ratings.models import OverallRating
import json
import logging

# quack
MockRequest = lambda **kw: type('xyz',(object,),{'REQUEST':kw,'user':None})

def all_public():
    '''ensure all layers, maps and documents are publicly viewable'''
    for l in Layer.objects.all():
        l.set_default_permissions()
    for m in Map.objects.all():
        m.set_default_permissions()
    for d in Document.objects.all():
        d.set_default_permissions()

class searchTest(TestCase):

    c = Client()

<<<<<<< HEAD
    fixtures = ['initial_data.json', 'search_testdata.json']
=======
    fixtures = ['initial_data.json']
>>>>>>> a08c5202

    @classmethod
    def setUpClass(cls):
        "Hook method for setting up class fixture before running tests in the class."
        from django.core.cache import cache
        cache.clear()
        searchTest('_fixture_setup')._fixture_setup(True)
        create_models()
        all_public()

    @classmethod
    def tearDownClass(cls):
        "Hook method for deconstructing the class fixture after running all tests in the class."
        searchTest('_fixture_teardown')._fixture_teardown(True)
        logging.getLogger('south').setLevel(logging.DEBUG)

    def _fixture_setup(self, a=False):
        if a:
            super(searchTest, self)._fixture_setup()

    def _fixture_teardown(self, a=False):
        if a:
            super(searchTest, self)._fixture_teardown()

    def request(self, query=None, **options):
        query_dict = dict(q=query) if query else {}
        get_params = dict(query_dict, **options)
        return self.c.get('/search/api', get_params)

    def assert_results_contain_title(self, jsonvalue, title, _type=None):
        matcher = (lambda doc: doc['title'] == title if _type is None else
                   lambda doc: doc['title'] == title and doc['_type'] == _type)
        matches = filter(matcher, jsonvalue['results'])
        self.assertTrue(matches, "No results match %s" % title)

    def search_assert(self, response, **options):
        jsonvalue = json.loads(response.content)

        facets = jsonvalue['facets']
        if 'layer' in facets:
            self.assertEquals(facets['raster'] + facets['vector'], facets['layer'])

#        import pprint; pprint.pprint(jsonvalue)
        self.assertFalse(jsonvalue.get('errors'))
        self.assertTrue(jsonvalue.get('success'))

        contains_maptitle = options.pop('contains_maptitle', None)
        if contains_maptitle:
            self.assert_results_contain_title(jsonvalue, contains_maptitle, 'map')

        contains_layertitle = options.pop('contains_layertitle', None)
        if contains_layertitle:
            self.assert_results_contain_title(jsonvalue, contains_layertitle, 'layer')

        contains_username = options.pop('contains_username', None)
        if contains_username:
            self.assert_results_contain_title(jsonvalue, contains_username, 'owner')

        n_results = options.pop('n_results', None)
        if n_results:
            self.assertEquals(n_results, len(jsonvalue['results']))

        n_total = options.pop('n_total', None)
        if n_total:
            self.assertEquals(n_total, jsonvalue['total'])

        first_title = options.pop('first_title', None)
        if first_title:
            self.assertTrue(len(jsonvalue['results']) > 0, 'No results found')
            doc = jsonvalue['results'][0]
            self.assertEquals(first_title, doc['title'])

        sorted_by = options.pop('sorted_by', None)
        if sorted_by:
            reversed = sorted_by[0] == '-'
            sorted_by = sorted_by.replace('-','')
            sorted_fields = [ jv[sorted_by] for jv in jsonvalue['results'] ]
            expected = list(sorted_fields)
            expected.sort(reverse = reversed)
            self.assertEquals(sorted_fields, expected)


    def test_limit(self):
        self.search_assert(self.request(limit=1), n_results=1)

    def test_query_map_title(self):
        self.search_assert(self.request('unique'), contains_maptitle='map one')

    def test_query_layer_title(self):
        self.search_assert(self.request('uniquetitle'),
                           contains_layerid='uniquetitle')

    def test_username(self):
        self.search_assert(self.request('jblaze'), contains_username='jblaze')

    def test_profile(self):
        self.search_assert(self.request("some other information"),
                           contains_username='jblaze')

    def test_text_across_types(self):
        self.search_assert(self.request('foo'), n_results=8, n_total=8)
        self.search_assert(self.request('common'), n_results=10, n_total=23)

    def test_pagination(self):
        self.search_assert(self.request('common', start=0), n_results=10, n_total=23)
        self.search_assert(self.request('common', start=10), n_results=10, n_total=23)
        self.search_assert(self.request('common', start=20), n_results=3, n_total=23)

    def test_bbox_query(self):
        # @todo since maps and users are excluded at the moment, this will have
        # to be revisited
        self.search_assert(self.request(extent='-180,180,-90,90', limit=None), n_results=26, n_total=26)
        self.search_assert(self.request(extent='0,10,0,10', limit=None), n_results=11)
        self.search_assert(self.request(extent='0,1,0,1', limit=None), n_results=3)
        
    def test_bbox_result(self):
        # grab one and set the bounds
        lyr = Layer.objects.all()[0]
        lyr.bbox_x0 = -100
        lyr.bbox_x1 = -90
        lyr.bbox_y0 = 38
        lyr.bbox_y1 = 40
        lyr.save()
        
        response = json.loads(self.request(lyr.title,type='layer').content)
        self.assertEquals({u'minx': u'-100', u'miny': u'38', u'maxx': u'-90', u'maxy': u'40'},
                          response['results'][0]['bbox'])

    def test_date_query(self):
        self.search_assert(self.request(period='1980-01-01T00:00:00Z,1995-01-01T00:00:00Z'),
                           n_results=3)
        self.search_assert(self.request(period=',1995-01-01T00:00:00Z'),
                           n_results=7)
        self.search_assert(self.request(period='1980-01-01T00:00:00Z,'),
                           n_results=10, n_total=22)

    def test_errors(self):
        self.assert_error(self.request(sort='foo'),
            "valid sorting values are: ['alphaaz', 'newest', 'popularity', 'alphaza', 'rel', 'oldest']")
        self.assert_error(self.request(extent='1,2,3'),
            'extent filter must contain x0,x1,y0,y1 comma separated')
        self.assert_error(self.request(extent='a,b,c,d'),
            'extent filter must contain x0,x1,y0,y1 comma separated')
        self.assert_error(self.request(start='x'),
            'startIndex must be valid number')
        self.assert_error(self.request(limit='x'),
            'limit must be valid number')
        self.assert_error(self.request(added='x'),
            'valid added filter values are: today,week,month')

    def assert_error(self, resp, msg):
        obj = json.loads(resp.content)
        self.assertTrue(obj['success'] == False)
        self.assertEquals(msg, obj['errors'][0])

    def test_sort(self):
        self.search_assert(self.request('foo', sort='newest',type='layer'),
                           first_title='common blar', sorted_by='-last_modified')
        self.search_assert(self.request('foo', sort='oldest',type='layer'),
                           first_title='common double time', sorted_by='last_modified')
        self.search_assert(self.request('foo', sort='alphaaz'),
                           first_title='bar baz', sorted_by='title')
        self.search_assert(self.request('foo', sort='alphaza'),
                           first_title='uniquefirst foo', sorted_by='-title')

        # apply some ratings
        ct = ContentType.objects.get_for_model(Layer)
        for l in Layer.objects.all():
            OverallRating.objects.create(content_type=ct, object_id=l.pk, rating=l.pk, category=2)
        ct = ContentType.objects.get_for_model(Map)
        for l in Map.objects.all():
            OverallRating.objects.create(content_type=ct, object_id=l.pk, rating=l.pk, category=1)
        # clear any cached ratings
        from django.core.cache import cache
        cache.clear()
        self.search_assert(self.request('foo', sort='popularity'),
                           first_title='common double time', sorted_by='-rating')

    def test_keywords(self):
        # this tests the matching of the general query to keywords
        self.search_assert(self.request('populartag'), n_results=10, n_total=26)
        self.search_assert(self.request('maptagunique'), n_results=1, n_total=1)
        self.search_assert(self.request('layertagunique'), n_results=1, n_total=1)
        # verify little chunks must entirely match keywords
        # po ma la are the prefixes to the former keywords :)
        self.search_assert(self.request('po ma la'), n_results=0, n_total=0)

    def test_type_query(self):
        self.search_assert(self.request('common', type='map'), n_results=9, n_total=9)
        self.search_assert(self.request('common', type='layer'), n_results=5, n_total=5)
        self.search_assert(self.request('common', type='document'), n_results=9, n_total=9)
        self.search_assert(self.request('foo', type='owner'), n_results=4, n_total=4)
        # there are 8 total layers, half vector, half raster
        self.search_assert(self.request('', type='coverageStore'), n_results=4, n_total=4)
        self.search_assert(self.request('', type='dataStore'), n_results=4, n_total=4)

    def test_kw_query(self):
        # a kw-only query should filter out those not matching the keyword
        self.search_assert(self.request('', kw='here', type='layer'), n_results=1, n_total=1)
        # no matches
        self.search_assert(self.request('', kw='foobar', type='layer'), n_results=0, n_total=0)

    def test_author_endpoint(self):
        resp = self.c.get('/search/api/authors')
        jsobj = json.loads(resp.content)
        self.assertEquals(6, jsobj['total'])

    def test_search_page(self):
        resp = self.c.get('/search/')
        self.assertEquals(200, resp.status_code)

    def test_util(self):
        jdate = util.iso_str_to_jdate('-5000-01-01T12:00:00Z')
        self.assertEquals(jdate, -105192)
        roundtripped = util.jdate_to_approx_iso_str(jdate)
        self.assertEquals(roundtripped, '-4999-01-03')

    def test_security_trimming(self):
        try:
            self.run_security_trimming()
        finally:
            all_public()

    def run_security_trimming(self):
        # remove permissions on all jblaze layers
        jblaze_layers = Layer.objects.filter(owner__username='jblaze')
        hiding = jblaze_layers.count()
        for l in jblaze_layers:
            l.set_gen_level(ANONYMOUS_USERS, l.LEVEL_NONE)
            l.set_gen_level(AUTHENTICATED_USERS, l.LEVEL_NONE)

        # a (anonymous) layer query should exclude the number of hiding layers
        self.search_assert(self.request(type='layer'), n_results=8 - hiding, n_total=8 - hiding)

        # admin sees all
        self.assertTrue(self.c.login(username='admin', password='admin'))
        self.search_assert(self.request(type='layer'), n_results=8, n_total=8)
        self.c.logout()

        # a logged in jblaze will see his, too
        jblaze = User.objects.get(username='jblaze')
        jblaze.set_password('passwd')
        jblaze.save()
        self.assertTrue(self.c.login(username='jblaze', password='passwd'))
        self.search_assert(self.request(type='layer'), n_results=8, n_total=8)
        self.c.logout()

    def test_relevance(self):
        query = query_from_request(MockRequest(q='foo'), {})

        def assert_rules(rules):
            rank_rules = []
            for model, model_rules in rules:
                rank_rules.extend(search._rank_rules(model, *model_rules))

            sql = search._add_relevance(query, rank_rules)

            for _, model_rules in rules:
                for attr, rank1, rank2 in model_rules:
                    self.assertTrue(('THEN %d ELSE 0' % rank1) in sql)
                    self.assertTrue(('THEN %d ELSE 0' % rank2) in sql)
                    self.assertTrue(attr in sql)

        assert_rules([(Map, [('title', 10, 5), ('abstract', 5, 2)])])
        assert_rules([(Layer,
            [('name', 10, 1), ('title', 10, 5), ('abstract', 5, 2)])])
        assert_rules([(User, [('username', 10, 5)]),
                      (Profile, [('organization', 5, 2)])])<|MERGE_RESOLUTION|>--- conflicted
+++ resolved
@@ -51,11 +51,7 @@
 
     c = Client()
 
-<<<<<<< HEAD
     fixtures = ['initial_data.json', 'search_testdata.json']
-=======
-    fixtures = ['initial_data.json']
->>>>>>> a08c5202
 
     @classmethod
     def setUpClass(cls):
