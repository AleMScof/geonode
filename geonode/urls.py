--- conflicted
+++ resolved
@@ -73,13 +73,9 @@
     (r'^people/', include('geonode.people.urls')),
     (r'^avatar/', include('avatar.urls')),
 
-<<<<<<< HEAD
     # Social
     (r'^notifications/', include('notification.urls')),
-=======
-    # Utility
     (r'^announcements/', include('announcements.urls')),
->>>>>>> 9cfc2dd5
 
     # Meta
     url(r'^lang\.js$', 'django.views.generic.simple.direct_to_template',
