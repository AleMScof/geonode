--- conflicted
+++ resolved
@@ -302,54 +302,8 @@
     logger.info('Name for layer: {!r}'.format(name))
     if not any(spatial_files.all_files()):
         raise UploadException("Unable to recognize the uploaded file(s)")
-<<<<<<< HEAD
-
-    the_layer_type = spatial_files[0].file_type.layer_type
-
-    # Check if the store exists in geoserver
-    try:
-        store = gs_catalog.get_store(name)
-    except geoserver.catalog.FailedRequestError as e:
-        # There is no store, ergo the road is clear
-        pass
-    else:
-        if store is not None:
-            # If we get a store, we do the following:
-            resources = store.get_resources()
-            # Is it empty?
-            if len(resources) == 0:
-                # What should we do about that empty store?
-                if overwrite:
-                    # We can just delete it and recreate it later.
-                    store.delete()
-                else:
-                    msg = (
-                        'The layer exists and the overwrite parameter is %s' %
-                        overwrite)
-                    raise GeoNodeException(msg)
-            else:
-
-                # If our resource is already configured in the store it
-                # needs to have the right resource type
-
-                for resource in resources:
-                    if resource.name == name:
-
-                        assert overwrite, "Name already in use and overwrite is False"
-
-                        existing_type = resource.resource_type
-                        if existing_type != the_layer_type:
-                            msg = (
-                                'Type of uploaded file %s (%s) does not match type '
-                                'of existing resource type %s' %
-                                (name, the_layer_type, existing_type))
-                            _log(msg)
-                            raise GeoNodeException(msg)
-
-=======
     the_layer_type = _get_layer_type(spatial_files)
     _check_geoserver_store(name, the_layer_type, overwrite)
->>>>>>> 3d142c11
     if the_layer_type not in (
             FeatureType.resource_type,
             Coverage.resource_type):
