--- conflicted
+++ resolved
@@ -190,19 +190,6 @@
 @login_required
 def document_remove(request, docid, template='documents/document_remove.html'):
     try:
-<<<<<<< HEAD
-        document = _resolve_document(request, docid, 'documents.change_document_permissions')
-    except PermissionDenied:
-        # we are handling this in a non-standard way
-        return HttpResponse(
-            'You are not allowed to change permissions for this layer',
-            status=401,
-            mimetype='text/plain')
-
-    if request.method == 'POST':
-        permission_spec = json.loads(request.body)
-        document_set_permissions(document, permission_spec)
-=======
         document = _resolve_document(request, docid, 'documents.delete_document',
                                _PERMISSION_MSG_DELETE)
 
@@ -215,7 +202,6 @@
             return HttpResponseRedirect(reverse("documents_browse"))
         else:
             return HttpResponse("Not allowed",status=403)
->>>>>>> b38020d4
 
     except PermissionDenied:
         return HttpResponse(
