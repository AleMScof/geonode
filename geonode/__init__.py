--- conflicted
+++ resolved
@@ -20,15 +20,7 @@
 
 import os
 
-<<<<<<< HEAD
-from .celery_app import app as celery_app
-
 __version__ = (2, 7, 7, 'unstable', 0)
-__all__ = ['celery_app']
-
-=======
-__version__ = (2, 9, 0, 'unstable', 0)
->>>>>>> 7f6e0ee6
 
 default_app_config = "geonode.apps.AppConfig"
 
