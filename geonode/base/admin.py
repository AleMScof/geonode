--- conflicted
+++ resolved
@@ -1,11 +1,8 @@
 from django.contrib import admin
 from django.conf import settings
 
-<<<<<<< HEAD
 import autocomplete_light
-=======
 from modeltranslation.admin import TranslationAdmin
->>>>>>> c02bc866
 
 from geonode.base.models import (TopicCategory, SpatialRepresentationType,
     Region, RestrictionCodeType, ContactRole, ResourceBase, Link, License, Thumbnail)
@@ -30,13 +27,9 @@
     list_display = ('id','title', 'date', 'category')
     list_display_links = ('id',)
 
-<<<<<<< HEAD
     form = autocomplete_light.modelform_factory(ResourceBase)
 
-class TopicCategoryAdmin(admin.ModelAdmin):
-=======
 class TopicCategoryAdmin(MediaTranslationAdmin):
->>>>>>> c02bc866
     model = TopicCategory
     list_display_links = ('identifier',)
     list_display = ('identifier', 'description', 'gn_description', 'is_choice')
