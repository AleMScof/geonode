--- conflicted
+++ resolved
@@ -142,88 +142,6 @@
         """Return a jsonschema schema to be used to validate models.Harvester objects"""
         return None
 
-<<<<<<< HEAD
-    @classmethod
-    def finish_harvesting_session(
-            cls,
-            session_id: int,
-            additional_harvested_records: typing.Optional[int] = None
-    ) -> None:
-        """Finish the input harvesting session"""
-        update_kwargs = {
-            "ended": timezone.now()
-        }
-        if additional_harvested_records is not None:
-            update_kwargs["records_harvested"] = (
-                F("records_harvested") + additional_harvested_records)
-        models.HarvestingSession.objects.filter(id=session_id).update(**update_kwargs)
-
-    @classmethod
-    def update_harvesting_session(
-            cls,
-            session_id: int,
-            total_records_found: typing.Optional[int] = None,
-            additional_harvested_records: typing.Optional[int] = None
-    ) -> None:
-        """Update the input harvesting session"""
-        update_kwargs = {}
-        if total_records_found is not None:
-            update_kwargs["total_records_found"] = total_records_found
-        if additional_harvested_records is not None:
-            update_kwargs["records_harvested"] = (
-                F("records_harvested") + additional_harvested_records)
-        models.HarvestingSession.objects.filter(id=session_id).update(**update_kwargs)
-
-    def update_geonode_resource(
-            self,
-            harvested_info: HarvestedResourceInfo,
-            harvestable_resource: "HarvestableResource",  # noqa
-            harvesting_session_id: int,
-    ):
-        """Create or update a local GeoNode resource with the input harvested information."""
-        defaults = self.get_geonode_resource_defaults(
-            harvested_info, harvestable_resource)
-        geonode_resource = harvestable_resource.geonode_resource
-        if geonode_resource is None:
-            geonode_resource = resource_manager.create(
-                str(harvested_info.resource_descriptor.uuid),
-                self.get_geonode_resource_type(
-                    harvestable_resource.remote_resource_type),
-                defaults
-            )
-        else:
-            if not geonode_resource.uuid == str(harvested_info.resource_descriptor.uuid):
-                raise RuntimeError(
-                    f"Resource {geonode_resource!r} already exists locally but its "
-                    f"UUID ({geonode_resource.uuid}) does not match the one found on "
-                    f"the remote resource {harvested_info.resource_descriptor.uuid!r}")
-            geonode_resource = resource_manager.update(
-                str(harvested_info.resource_descriptor.uuid), vals=defaults)
-
-        keywords = list(
-            harvested_info.resource_descriptor.identification.other_keywords
-        ) + geonode_resource.keyword_list()
-        harvester = models.Harvester.objects.get(pk=self.harvester_id)
-        keywords.append(
-            harvester.name.lower().replace(
-                'harvester ', '').replace(
-                'harvester_', '').replace(
-                'harvester', '').strip()
-        )
-        regions = harvested_info.resource_descriptor.identification.place_keywords
-        harvestable_resource.geonode_resource = geonode_resource
-        harvestable_resource.save()
-        # Make sure you set the "harvestable_resource.geonode_resource" before calling the "resource_manager"
-        resource_manager.update(
-            str(harvested_info.resource_descriptor.uuid), regions=regions, keywords=list(set(keywords)))
-
-        self.finalize_resource_update(
-            geonode_resource,
-            harvested_info,
-            harvestable_resource,
-            harvesting_session_id
-        )
-=======
     def get_current_config(self) -> typing.Dict:
         """Return a dict with the current configuration."""
         schema = self.get_extra_config_schema()
@@ -231,7 +149,10 @@
         for property_name in schema["properties"]:
             result[property_name] = getattr(self, property_name, None)
         return result
->>>>>>> 42769ed4
+        # Make sure you set the "harvestable_resource.geonode_resource" before calling the "resource_manager"
+        resource_manager.update(
+            str(harvested_info.resource_descriptor.uuid), regions=regions, keywords=list(set(keywords)))
+
 
     def finalize_resource_update(
             self,
