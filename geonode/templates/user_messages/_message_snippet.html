{% load i18n %}

{% load avatar_tags %}
{% load groups_tags %}

<table class="table table-striped table-bordered table-condensed">
    <thead>
        <tr>
            <td><strong>{% trans "With" %}</strong></td>
            <td><strong>{% trans "Subject" %}</strong></td>
            <td><strong>{% trans "Last Sender" %}</strong></td>
            <td><strong>{% trans "Preview" %}</strong></td>
            <td><strong>{% trans "Delete?" %}</strong></td>
        </tr>
        </thead>
        <tbody>
        {% for thread in threads %}
        <tr>
            <td class="col-md-3">
                {% for user in thread.single_users.all %}
                    <div class="media">
                        {% ifnotequal request.user user %}
                            <div class="media-left">
<<<<<<< HEAD
                                {% avatar user 30 %}
=======
                                {% autoescape off %}{% avatar user 30 %}{% endautoescape %}
>>>>>>> 94866488
                            </div>
                            <div class="media-body">
                                <a href="{{  user.get_absolute_url }}">{{ user }}</a>
                            </div>
                        {% endifnotequal %}
                    </div>
                {% endfor %}
                {% for group in thread.registered_groups.all %}
                    <div class="media">
                        {% with profile=group.groupprofile %}
                            <div class="media-left">
                                <a href="{{ profile.get_absolute_url }}">
                                    {% group_profile_image profile css_classes="media-object" size=30 %}
                                </a>
                            </div>
                            <div class="media-body">
                                <a href="{{ profile.get_absolute_url }}">{{ profile.title }}</a>
                            </div>
                        {% endwith %}
                    </div>
                {% endfor %}
            </td>
            <td class="col-md-3"><a href="{{ thread.get_absolute_url }}">{{ thread.subject }}</a></td>
            <td class="col-md-1">
                {% ifequal request.user thread.latest_message.sender %}
                  {% trans "me" %}
                {% else %}
                  <a href="{{ thread.latest_message.sender.get_absolute_url }}">{{ thread.latest_message.sender }}</a>
                {% endifequal %}
            </td>
            <td class="col-md-4">
                {{ thread.latest_message.content|slice:"50" }}<a href="{{ thread.get_absolute_url }}">...</a>
            </td>
            <td class="col-md-1">
                <form id="thread_delete_{{ thread.pk }}" method="post" action="{% url "messages_thread_delete" thread.pk %}">
                    {% csrf_token %}
                    <button class="btn btn-danger message_delete_btn">{% trans "Delete" %}</button>
                </form>
            </td>
        </tr>
        {% endfor %}
        </tbody>
</table><|MERGE_RESOLUTION|>--- conflicted
+++ resolved
@@ -21,11 +21,7 @@
                     <div class="media">
                         {% ifnotequal request.user user %}
                             <div class="media-left">
-<<<<<<< HEAD
-                                {% avatar user 30 %}
-=======
                                 {% autoescape off %}{% avatar user 30 %}{% endautoescape %}
->>>>>>> 94866488
                             </div>
                             <div class="media-body">
                                 <a href="{{  user.get_absolute_url }}">{{ user }}</a>
