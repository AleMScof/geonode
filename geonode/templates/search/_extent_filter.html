--- conflicted
+++ resolved
@@ -1,14 +1,10 @@
 {% load i18n %}
 <nav class="filter">
-  <h4><a href="#" class="toggle toggle-nav"><i class="fa fa-chevron-down"></i>{% trans "Extent" %}</a></h4>
+  <h2><a href="#" class="toggle toggle-nav"><i class="icon-chevron-down"></i>{% trans "Extent" %}</a></h2>
   <fieldset class="nav">
     <div class="control-group leaflet_map">
-<<<<<<< HEAD
-      <leaflet center="map_center" defaults="defaults"></leaflet>
-=======
       <leaflet center="map_center" defaults="defaults" layers="layers">
       </leaflet>
->>>>>>> 9163eb7b
     </div>
   </fieldset>
 </nav>
