# -*- coding: utf-8 -*-
#########################################################################
#
# Copyright (C) 2016 OSGeo
#
# This program is free software: you can redistribute it and/or modify
# it under the terms of the GNU General Public License as published by
# the Free Software Foundation, either version 3 of the License, or
# (at your option) any later version.
#
# This program is distributed in the hope that it will be useful,
# but WITHOUT ANY WARRANTY; without even the implied warranty of
# MERCHANTABILITY or FITNESS FOR A PARTICULAR PURPOSE. See the
# GNU General Public License for more details.
#
# You should have received a copy of the GNU General Public License
# along with this program. If not, see <http://www.gnu.org/licenses/>.
#
#########################################################################

import base64
import copy
import datetime
import logging
import math
import os
import re
import uuid
import subprocess
import select
from StringIO import StringIO

from osgeo import ogr
from slugify import Slugify
import string

from django.conf import settings
from django.core.cache import cache
from django.core.exceptions import PermissionDenied
from django.http import Http404
from django.http import HttpResponse
from django.shortcuts import get_object_or_404
# use lazy gettext because some translated strings are used before
# i18n infra is up
from django.utils.translation import ugettext_lazy as _
from django.db import models, connection, transaction
from django.core.serializers.json import DjangoJSONEncoder
import httplib2
import urlparse
import urllib

import gc
import weakref

try:
    import json
except ImportError:
    from django.utils import simplejson as json

DEFAULT_URL = ""
DEFAULT_TITLE = ""
DEFAULT_ABSTRACT = ""
DEFAULT_CONTENT=(
    '<h3>The Harvard WorldMap Project</h3>\
  <p>WorldMap is an open source web mapping system that is currently\
  under construction. It is built to assist academic research and\
  teaching as well as the general public and supports discovery,\
  investigation, analysis, visualization, communication and archiving\
  of multi-disciplinary, multi-source and multi-format data,\
  organized spatially and temporally.</p>\
  <p>The first instance of WorldMap, focused on the continent of\
  Africa, is called AfricaMap. Since its beta release in November of\
  2008, the framework has been implemented in several geographic\
  locations with different research foci, including metro Boston,\
  East Asia, Vermont, Harvard Forest and the city of Paris. These web\
  mapping applications are used in courses as well as by individual\
  researchers.</p>\
  <h3>Introduction to the WorldMap Project</h3>\
  <p>WorldMap solves the problem of discovering where things happen.\
  It draws together an array of public maps and scholarly data to\
  create a common source where users can:</p>\
  <ol>\
  <li>Interact with the best available public data for a\
  city/region/continent</li>\
  <li>See the whole of that area yet also zoom in to particular\
  places</li>\
  <li>Accumulate both contemporary and historical data supplied by\
  researchers and make it permanently accessible online</li>\
  <li>Work collaboratively across disciplines and organizations with\
  spatial information in an online environment</li>\
  </ol>\
  <p>The WorldMap project aims to accomplish these goals in stages,\
  with public and private support. It draws on the basic insight of\
  geographic information systems that spatiotemporal data becomes\
  more meaningful as more "layers" are added, and makes use of tiling\
  and indexing approaches to facilitate rapid search and\
  visualization of large volumes of disparate data.</p>\
  <p>WorldMap aims to augment existing initiatives for globally\
  sharing spatial data and technology such as <a target="_blank" href="http://www.gsdi.org/">GSDI</a> (Global Spatial Data\
  Infrastructure).WorldMap makes use of <a target="_blank" href="http://www.opengeospatial.org/">OGC</a> (Open Geospatial\
  Consortium) compliant web services such as <a target="_blank" href="http://en.wikipedia.org/wiki/Web_Map_Service">WMS</a> (Web\
  Map Service), emerging open standards such as <a target="_blank" href="http://wiki.osgeo.org/wiki/Tile_Map_Service_Specification">WMS-C</a>\
  (cached WMS), and standards-based metadata formats, to enable\
  WorldMap data layers to be inserted into existing data\
  infrastructures.&nbsp;<br>\
  <br>\
  All WorldMap source code will be made available as <a target="_blank" href="http://www.opensource.org/">Open Source</a> for others to use\
  and improve upon.</p>'
)

INVALID_PERMISSION_MESSAGE = _("Invalid permission level.")

ALPHABET = string.ascii_uppercase + string.ascii_lowercase + \
    string.digits + '-_'
ALPHABET_REVERSE = dict((c, i) for (i, c) in enumerate(ALPHABET))
BASE = len(ALPHABET)
SIGN_CHARACTER = '$'
SQL_PARAMS_RE = re.compile(r'%\(([\w_\-]+)\)s')

http_client = httplib2.Http()

custom_slugify = Slugify(separator='_')

signalnames = [
    'class_prepared',
    'm2m_changed',
    'post_delete',
    'post_init',
    'post_save',
    'post_syncdb',
    'pre_delete',
    'pre_init',
    'pre_save']
signals_store = {}

id_none = id(None)

logger = logging.getLogger("geonode.utils")


def _get_basic_auth_info(request):
    """
    grab basic auth info
    """
    meth, auth = request.META['HTTP_AUTHORIZATION'].split()
    if meth.lower() != 'basic':
        raise ValueError
    username, password = base64.b64decode(auth).split(':')
    return username, password


def batch_permissions(request):
    # TODO
    pass


def batch_delete(request):
    # TODO
    pass


def _split_query(query):
    """
    split and strip keywords, preserve space
    separated quoted blocks.
    """

    qq = query.split(' ')
    keywords = []
    accum = None
    for kw in qq:
        if accum is None:
            if kw.startswith('"'):
                accum = kw[1:]
            elif kw:
                keywords.append(kw)
        else:
            accum += ' ' + kw
            if kw.endswith('"'):
                keywords.append(accum[0:-1])
                accum = None
    if accum is not None:
        keywords.append(accum)
    return [kw.strip() for kw in keywords if kw.strip()]


def bbox_to_wkt(x0, x1, y0, y1, srid="4326"):
    if srid and srid.startswith('EPSG:'):
        srid = srid[5:]
    if None not in [x0, x1, y0, y1]:
        wkt = 'SRID=%s;POLYGON((%s %s,%s %s,%s %s,%s %s,%s %s))' % (
            srid, x0, y0, x0, y1, x1, y1, x1, y0, x0, y0)
    else:
        wkt = 'SRID=4326;POLYGON((-180 -90,-180 90,180 90,180 -90,-180 -90))'
    return wkt


def llbbox_to_mercator(llbbox):
    minlonlat = forward_mercator([llbbox[0], llbbox[2]])
    maxlonlat = forward_mercator([llbbox[1], llbbox[3]])
    return [minlonlat[0], minlonlat[1], maxlonlat[0], maxlonlat[1]]


def mercator_to_llbbox(bbox):
    minlonlat = inverse_mercator([bbox[0], bbox[2]])
    maxlonlat = inverse_mercator([bbox[1], bbox[3]])
    return [minlonlat[0], minlonlat[1], maxlonlat[0], maxlonlat[1]]


def forward_mercator(lonlat):
    """
        Given geographic coordinates, return a x,y tuple in spherical mercator.

        If the lat value is out of range, -inf will be returned as the y value
    """
    x = lonlat[0] * 20037508.34 / 180
    try:
        # With data sets that only have one point the value of this
        # expression becomes negative infinity. In order to continue,
        # we wrap this in a try catch block.
        n = math.tan((90 + lonlat[1]) * math.pi / 360)
    except ValueError:
        n = 0
    if n <= 0:
        y = float("-inf")
    else:
        y = math.log(n) / math.pi * 20037508.34
    return (x, y)


def inverse_mercator(xy):
    """
        Given coordinates in spherical mercator, return a lon,lat tuple.
    """
    lon = (xy[0] / 20037508.34) * 180
    lat = (xy[1] / 20037508.34) * 180
    lat = 180 / math.pi * \
        (2 * math.atan(math.exp(lat * math.pi / 180)) - math.pi / 2)
    return (lon, lat)


def layer_from_viewer_config(model, layer, source, ordering):
    """
    Parse an object out of a parsed layer configuration from a GXP
    viewer.

    ``model`` is the type to instantiate
    ``layer`` is the parsed dict for the layer
    ``source`` is the parsed dict for the layer's source
    ``ordering`` is the index of the layer within the map's layer list
    """
    layer_cfg = dict(layer)
    for k in ["format", "name", "opacity", "styles", "transparent",
              "fixed", "group", "visibility", "source", "getFeatureInfo"]:
        if k in layer_cfg:
            del layer_cfg[k]
    layer_cfg["wrapDateLine"] = True
    layer_cfg["displayOutsideMaxExtent"] = True

    source_cfg = dict(source)
    for k in ["url", "projection"]:
        if k in source_cfg:
            del source_cfg[k]

    return model(
        stack_order=ordering,
        format=layer.get("format", None),
        name=layer.get("name", None),
        opacity=layer.get("opacity", 1),
        styles=layer.get("styles", None),
        transparent=layer.get("transparent", False),
        fixed=layer.get("fixed", False),
        group=layer.get('group', None),
        visibility=layer.get("visibility", True),
        ows_url=source.get("url", None),
        layer_params=json.dumps(layer_cfg),
        source_params=json.dumps(source_cfg)
    )


class GXPMapBase(object):

    def viewer_json(self, user, access_token, *added_layers):
        """
        Convert this map to a nested dictionary structure matching the JSON
        configuration for GXP Viewers.

        The ``added_layers`` parameter list allows a list of extra MapLayer
        instances to append to the Map's layer list when generating the
        configuration. These are not persisted; if you want to add layers you
        should use ``.layer_set.create()``.
        """

        if self.id and len(added_layers) == 0:
            cfg = cache.get("viewer_json_" +
                            str(self.id) +
                            "_" +
                            str(0 if user is None else user.id))
            if cfg is not None:
                return cfg

        layers = list(self.layers)
        layers.extend(added_layers)

        server_lookup = {}
        sources = {}

        def uniqify(seq):
            """
            get a list of unique items from the input sequence.

            This relies only on equality tests, so you can use it on most
            things.  If you have a sequence of hashables, list(set(seq)) is
            better.
            """
            results = []
            for x in seq:
                if x not in results:
                    results.append(x)
            return results

        configs = [l.source_config(access_token) for l in layers]

        i = 0
        for source in uniqify(configs):
            while str(i) in sources:
                i = i + 1
            sources[str(i)] = source
            server_lookup[json.dumps(source)] = str(i)

        def source_lookup(source):
            for k, v in sources.iteritems():
                if v == source:
                    return k
            return None

        def layer_config(l, user=None):
            cfg = l.layer_config(user=user)
            src_cfg = l.source_config(access_token)
            source = source_lookup(src_cfg)
            if source:
                cfg["source"] = source
            return cfg

        source_urls = [source['url']
                       for source in sources.values() if 'url' in source]

        if 'geonode.geoserver' in settings.INSTALLED_APPS:
            if len(sources.keys(
            )) > 0 and not settings.MAP_BASELAYERS[0]['source']['url'] in source_urls:
                keys = sorted(sources.keys())
                settings.MAP_BASELAYERS[0]['source'][
                    'title'] = 'Local Geoserver'
                sources[str(int(keys[-1]) + 1)
                        ] = settings.MAP_BASELAYERS[0]['source']

        def _base_source(source):
            base_source = copy.deepcopy(source)
            for key in ["id", "baseParams", "title"]:
                if key in base_source:
                    del base_source[key]
            return base_source

        for idx, lyr in enumerate(settings.MAP_BASELAYERS):
            if _base_source(
                    lyr["source"]) not in map(
                    _base_source,
                    sources.values()):
                if len(sources.keys()) > 0:
                    sources[str(int(max(sources.keys(), key=int)) + 1)
                            ] = lyr["source"]

        # adding remote services sources
        from geonode.services.models import Service
        index = int(max(sources.keys())) if len(sources.keys()) > 0 else 0
        for service in Service.objects.all():
            remote_source = {
                'url': service.base_url,
                'remote': True,
                'ptype': 'gxp_wmscsource',
                'name': service.name
            }
            if remote_source['url'] not in source_urls:
                index += 1
                sources[index] = remote_source

        config = {
            'id': self.id,
            'about': {
                'title': self.title,
                'abstract': self.abstract,
		'introtext' : self.content_map,
		'urlsuffix': self.urlsuffix
            },
            'aboutUrl': '../about',
            'defaultSourceType': "gxp_wmscsource",
            'sources': sources,
            'map': {
                'layers': [layer_config(l, user=user) for l in layers],
                'center': [self.center_x, self.center_y],
                'projection': self.projection,
                'zoom': self.zoom
            }
        }

        if any(layers):
            # Mark the last added layer as selected - important for data page
            config["map"]["layers"][len(layers) - 1]["selected"] = True
        else:
            (def_map_config, def_map_layers) = default_map_config(None)
            config = def_map_config
            layers = def_map_layers

        config["map"].update(_get_viewer_projection_info(self.projection))

        # Create user-specific cache of maplayer config
        if self is not None:
            cache.set("viewer_json_" +
                      str(self.id) +
                      "_" +
                      str(0 if user is None else user.id), config)

        return config


class GXPMap(GXPMapBase):

    def __init__(self, projection=None, title=None, abstract=None,
                 center_x=None, center_y=None, zoom=None, content_map=None,urlsuffix=None):
        self.id = 0
        self.projection = projection
        self.title = title or DEFAULT_TITLE
        self.abstract = abstract or DEFAULT_ABSTRACT
	self.content_map = content_map or DEFAULT_CONTENT
        _DEFAULT_MAP_CENTER = forward_mercator(settings.DEFAULT_MAP_CENTER)
        self.center_x = center_x if center_x is not None else _DEFAULT_MAP_CENTER[
            0]
        self.center_y = center_y if center_y is not None else _DEFAULT_MAP_CENTER[
            1]
        self.zoom = zoom if zoom is not None else settings.DEFAULT_MAP_ZOOM
        self.layers = []
	self.urlsuffix=urlsuffix or DEFAULT_URL


class GXPLayerBase(object):

    def source_config(self, access_token):
        """
        Generate a dict that can be serialized to a GXP layer source
        configuration suitable for loading this layer.
        """
        try:
            cfg = json.loads(self.source_params)
        except Exception:
            cfg = dict(ptype="gxp_wmscsource", restUrl="/gs/rest")

        if self.ows_url:
            '''
            This limits the access token we add to only the OGC servers decalred in OGC_SERVER.
            Will also override any access_token in the request and replace it with an existing one.
            '''
            urls = []
            for name, server in settings.OGC_SERVER.iteritems():
                url = urlparse.urlsplit(server['PUBLIC_LOCATION'])
                urls.append(url.netloc)

            my_url = urlparse.urlsplit(self.ows_url)

            if access_token and my_url.netloc in urls:
                request_params = urlparse.parse_qs(my_url.query)
                if 'access_token' in request_params:
                    del request_params['access_token']
                request_params['access_token'] = [access_token]
                encoded_params = urllib.urlencode(request_params, doseq=True)

                parsed_url = urlparse.SplitResult(
                    my_url.scheme,
                    my_url.netloc,
                    my_url.path,
                    encoded_params,
                    my_url.fragment)
                cfg["url"] = parsed_url.geturl()
            else:
                cfg["url"] = self.ows_url

        return cfg

    def layer_config(self, user=None):
        """
        Generate a dict that can be serialized to a GXP layer configuration
        suitable for loading this layer.

        The "source" property will be left unset; the layer is not aware of the
        name assigned to its source plugin.  See
        geonode.maps.models.Map.viewer_json for an example of
        generating a full map configuration.
        """
        try:
            cfg = json.loads(self.layer_params)
        except Exception:
            cfg = dict()

        if self.format:
            cfg['format'] = self.format
        if self.name:
            cfg["name"] = self.name
        if self.opacity:
            cfg['opacity'] = self.opacity
        if self.styles:
            cfg['styles'] = self.styles
        if self.transparent:
            cfg['transparent'] = True

        cfg["fixed"] = self.fixed
        if self.group:
            cfg["group"] = self.group
        cfg["visibility"] = self.visibility

        return cfg


class GXPLayer(GXPLayerBase):

    '''GXPLayer represents an object to be included in a GXP map.
    '''

    def __init__(self, name=None, ows_url=None, **kw):
        self.format = None
        self.name = name
        self.opacity = 1.0
        self.styles = None
        self.transparent = False
        self.fixed = False
        self.group = None
        self.visibility = True
        self.wrapDateLine = True
        self.displayOutsideMaxExtent = True
        self.ows_url = ows_url
        self.layer_params = ""
        self.source_params = ""
        for k in kw:
            setattr(self, k, kw[k])


def default_map_config(request):
    if getattr(settings, 'DEFAULT_MAP_CRS', 'EPSG:900913') == "EPSG:4326":
        _DEFAULT_MAP_CENTER = inverse_mercator(settings.DEFAULT_MAP_CENTER)
    else:
        _DEFAULT_MAP_CENTER = forward_mercator(settings.DEFAULT_MAP_CENTER)

    _default_map = GXPMap(
        title=DEFAULT_TITLE,
        abstract=DEFAULT_ABSTRACT,
        projection=getattr(settings, 'DEFAULT_MAP_CRS', 'EPSG:900913'),
        center_x=_DEFAULT_MAP_CENTER[0],
        center_y=_DEFAULT_MAP_CENTER[1],
        zoom=settings.DEFAULT_MAP_ZOOM,
	content_map=DEFAULT_CONTENT
    )

    def _baselayer(lyr, order):
        return layer_from_viewer_config(
            GXPLayer,
            layer=lyr,
            source=lyr["source"],
            ordering=order
        )

    DEFAULT_BASE_LAYERS = [
        _baselayer(
            lyr, idx) for idx, lyr in enumerate(
            settings.MAP_BASELAYERS)]
    user = None
    access_token = None
    if request:
        user = request.user
        if 'access_token' in request.session:
            access_token = request.session['access_token']
        else:
            u = uuid.uuid1()
            access_token = u.hex

    DEFAULT_MAP_CONFIG = _default_map.viewer_json(
        user, access_token, *DEFAULT_BASE_LAYERS)

    return DEFAULT_MAP_CONFIG, DEFAULT_BASE_LAYERS


_viewer_projection_lookup = {
    "EPSG:900913": {
        "maxResolution": 156543.03390625,
        "units": "m",
        "maxExtent": [-20037508.34, -20037508.34, 20037508.34, 20037508.34],
    },
    "EPSG:4326": {
        "max_resolution": (180 - (-180)) / 256,
        "units": "degrees",
        "maxExtent": [-180, -90, 180, 90]
    }
}


def _get_viewer_projection_info(srid):
    # TODO: Look up projection details in EPSG database
    return _viewer_projection_lookup.get(srid, {})


def resolve_object(request, model, query, permission='base.view_resourcebase',
                   permission_required=True, permission_msg=None):
    """Resolve an object using the provided query and check the optional
    permission. Model views should wrap this function as a shortcut.

    query - a dict to use for querying the model
    permission - an optional permission to check
    permission_required - if False, allow get methods to proceed
    permission_msg - optional message to use in 403
    """
    obj = get_object_or_404(model, **query)
    obj_to_check = obj.get_self_resource()

    if settings.RESOURCE_PUBLISHING:
        if (not obj_to_check.is_published) and (
            not request.user.has_perm('publish_resourcebase', obj_to_check)) and (
                not request.user.has_perm('change_resourcebase_metadata', obj_to_check)):
            raise Http404

    allowed = True
    if permission.split('.')[-1] in ['change_layer_data',
                                     'change_layer_style']:
        if obj.__class__.__name__ == 'Layer':
            obj_to_check = obj
    if permission:
        if permission_required or request.method != 'GET':
            allowed = request.user.has_perm(
                permission,
                obj_to_check)
    if not allowed:
        mesg = permission_msg or _('Permission Denied')
        raise PermissionDenied(mesg)
    if settings.MONITORING_ENABLED:
        request.add_resource(model._meta.verbose_name_raw, obj.alternate if hasattr(obj, 'alternate') else obj.title)
    return obj


def json_response(body=None, errors=None, redirect_to=None, exception=None,
                  content_type=None, status=None):
    """Create a proper JSON response. If body is provided, this is the response.
    If errors is not None, the response is a success/errors json object.
    If redirect_to is not None, the response is a success=True, redirect_to object
    If the exception is provided, it will be logged. If body is a string, the
    exception message will be used as a format option to that string and the
    result will be a success=False, errors = body % exception
    """
    if isinstance(body, HttpResponse):
        return body
    if content_type is None:
        content_type = "application/json"
    if errors:
        if isinstance(errors, basestring):
            errors = [errors]
        body = {
            'success': False,
            'errors': errors
        }
    elif redirect_to:
        body = {
            'success': True,
            'redirect_to': redirect_to
        }
    elif exception:
        if body is None:
            body = "Unexpected exception %s" % exception
        else:
            body = body % exception
        body = {
            'success': False,
            'errors': [body]
        }
    elif body:
        pass
    else:
        raise Exception("must call with body, errors or redirect_to")

    if status is None:
        status = 200

    if not isinstance(body, basestring):
        body = json.dumps(body, cls=DjangoJSONEncoder)
    return HttpResponse(body, content_type=content_type, status=status)


def num_encode(n):
    if n < 0:
        return SIGN_CHARACTER + num_encode(-n)
    s = []
    while True:
        n, r = divmod(n, BASE)
        s.append(ALPHABET[r])
        if n == 0:
            break
    return ''.join(reversed(s))


def num_decode(s):
    if s[0] == SIGN_CHARACTER:
        return -num_decode(s[1:])
    n = 0
    for c in s:
        n = n * BASE + ALPHABET_REVERSE[c]
    return n


def format_urls(a, values):
    b = []
    for i in a:
        j = i.copy()
        try:
            j['url'] = unicode(j['url']).format(**values)
        except KeyError:
            j['url'] = None
        b.append(j)
    return b


def build_abstract(resourcebase, url=None, includeURL=True):
    if resourcebase.abstract and url and includeURL:
        return u"{abstract} -- [{url}]({url})".format(
            abstract=resourcebase.abstract, url=url)
    else:
        return resourcebase.abstract


def build_caveats(resourcebase):
    caveats = []
    if resourcebase.maintenance_frequency:
        caveats.append(resourcebase.maintenance_frequency_title())
    if resourcebase.license:
        caveats.append(resourcebase.license_verbose)
    if resourcebase.data_quality_statement:
        caveats.append(resourcebase.data_quality_statement)
    if len(caveats) > 0:
        return u"- " + u"%0A- ".join(caveats)
    else:
        return u""


def build_social_links(request, resourcebase):
    social_url = u"{protocol}://{host}{path}".format(
        protocol=("https" if request.is_secure() else "http"),
        host=request.get_host(),
        path=request.get_full_path())
    # Don't use datetime strftime() because it requires year >= 1900
    # see
    # https://docs.python.org/2/library/datetime.html#strftime-strptime-behavior
    date = '{0.month:02d}/{0.day:02d}/{0.year:4d}'.format(
        resourcebase.date) if resourcebase.date else None
    abstract = build_abstract(resourcebase, url=social_url, includeURL=True)
    caveats = build_caveats(resourcebase)
    hashtags = ",".join(getattr(settings, 'TWITTER_HASHTAGS', []))
    return format_urls(
        settings.SOCIAL_ORIGINS,
        {
            'name': resourcebase.title,
            'date': date,
            'abstract': abstract,
            'caveats': caveats,
            'hashtags': hashtags,
            'url': social_url})


def check_shp_columnnames(layer):
    """ Check if shapefile for a given layer has valid column names.
        If not, try to fix column names and warn the user
    """

    # TODO we may add in a better location this method
    if layer.charset is u"":
        layer.charset = unicode('UTF-8');

    inShapefile = ''
    for f in layer.upload_session.layerfile_set.all():
        if os.path.splitext(f.file.name)[1] == '.shp':
            inShapefile = f.file.path

    inDriver = ogr.GetDriverByName('ESRI Shapefile')
    inDataSource = inDriver.Open(inShapefile, 1)
    if inDataSource is None:
        print 'Could not open %s' % (inShapefile)
        return False, None, None
    else:
        inLayer = inDataSource.GetLayer()

    # TODO we may need to improve this regexp
    # first character must be any letter or "_"
    # following characters can be any letter, number, "#", ":"
    regex = r'^[a-zA-Z,_][a-zA-Z,_,#,:\d]*$'
    a = re.compile(regex)
    regex_first_char = r'[a-zA-Z,_]{1}'
    b = re.compile(regex_first_char)
    inLayerDefn = inLayer.GetLayerDefn()

    list_col_original = []
    list_col = {}

    for i in range(0, inLayerDefn.GetFieldCount()):
        field_name = inLayerDefn.GetFieldDefn(i).GetName()

        if a.match(field_name):
            list_col_original.append(field_name)
    try:
        for i in range(0, inLayerDefn.GetFieldCount()):
            field_name = unicode(
                inLayerDefn.GetFieldDefn(i).GetName(),
                layer.charset)

            if not a.match(field_name):
                new_field_name = custom_slugify(field_name)

                if not b.match(new_field_name):
                    new_field_name = '_' + new_field_name
                j = 0
                while new_field_name in list_col_original or new_field_name in list_col.values():
                    if j == 0:
                        new_field_name += '_0'
                    if new_field_name.endswith('_' + str(j)):
                        j += 1
                        new_field_name = new_field_name[:-2] + '_' + str(j)
                list_col.update({field_name: new_field_name})
    except UnicodeDecodeError as e:
        print str(e)
        return False, None, None

    if len(list_col) == 0:
        return True, None, None
    else:
        for key in list_col.keys():
            qry = u"ALTER TABLE {0} RENAME COLUMN \"{1}\" TO \"{2}\"".format(
                inLayer.GetName(), key, list_col[key])
            inDataSource.ExecuteSQL(qry.encode(layer.charset))
    return True, None, list_col


def set_attributes(
        layer,
        attribute_map,
        overwrite=False,
        attribute_stats=None):
    """ *layer*: a geonode.layers.models.Layer instance
        *attribute_map*: a list of 2-lists specifying attribute names and types,
            example: [ ['id', 'Integer'], ... ]
        *overwrite*: replace existing attributes with new values if name/type matches.
        *attribute_stats*: dictionary of return values from get_attribute_statistics(),
            of the form to get values by referencing attribute_stats[<layer_name>][<field_name>].
    """
    # Some import dependency tweaking; functions in this module are used before
    # models are fully set up so Attribute has to be imported here.
    from geonode.layers.models import Attribute

    # we need 3 more items; description, attribute_label, and display_order
    attribute_map_dict = {
        'field': 0,
        'ftype': 1,
        'description': 2,
        'label': 3,
        'display_order': 4,
    }
    for attribute in attribute_map:
        attribute.extend((None, None, 0))

    attributes = layer.attribute_set.all()
    # Delete existing attributes if they no longer exist in an updated layer
    for la in attributes:
        lafound = False
        for attribute in attribute_map:
            field, ftype, description, label, display_order = attribute
            if field == la.attribute:
                lafound = True
                # store description and attribute_label in attribute_map
                attribute[attribute_map_dict['description']] = la.description
                attribute[attribute_map_dict['label']] = la.attribute_label
                attribute[attribute_map_dict['display_order']
                          ] = la.display_order
        if overwrite or not lafound:
            logger.debug(
                "Going to delete [%s] for [%s]",
                la.attribute,
                layer.name.encode('utf-8'))
            la.delete()

    # Add new layer attributes if they don't already exist
    if attribute_map is not None:
        iter = len(Attribute.objects.filter(layer=layer)) + 1
        for attribute in attribute_map:
            field, ftype, description, label, display_order = attribute
            if field is not None:
                la, created = Attribute.objects.get_or_create(
                    layer=layer, attribute=field, attribute_type=ftype,
                    description=description, attribute_label=label,
                    display_order=display_order)
                if created:
                    if (not attribute_stats or layer.name not in attribute_stats or
                            field not in attribute_stats[layer.name]):
                        result = None
                    else:
                        result = attribute_stats[layer.name][field]

                    if result is not None:
                        logger.debug("Generating layer attribute statistics")
                        la.count = result['Count']
                        la.min = result['Min']
                        la.max = result['Max']
                        la.average = result['Average']
                        la.median = result['Median']
                        la.stddev = result['StandardDeviation']
                        la.sum = result['Sum']
                        la.unique_values = result['unique_values']
                        la.last_stats_updated = datetime.datetime.now()
                    la.visible = ftype.find("gml:") != 0
                    la.display_order = iter
                    la.save()
                    iter += 1
                    logger.debug(
                        "Created [%s] attribute for [%s]",
                        field,
                        layer.name.encode('utf-8'))
    else:
        logger.debug("No attributes found")


def id_to_obj(id_):
    if id_ == id_none:
        return None

    for obj in gc.get_objects():
        if id(obj) == id_:
            return obj
            break
    raise Exception("Not found")


def printsignals():
    for signalname in signalnames:
        logger.debug("SIGNALNAME: %s" % signalname)
        signaltype = getattr(models.signals, signalname)
        signals = signaltype.receivers[:]
        for signal in signals:
            logger.info(signal)


def designals():
    global signals_store

    for signalname in signalnames:
        signaltype = getattr(models.signals, signalname)
        logger.debug("RETRIEVE: %s: %d" %
                     (signalname, len(signaltype.receivers)))
        signals_store[signalname] = []
        signals = signaltype.receivers[:]
        for signal in signals:
            uid = receiv_call = None
            sender_ista = sender_call = None
            # first tuple element:
            # - case (id(instance), id(method))
            if not isinstance(signal[0], tuple):
                raise "Malformed signal"

            lookup = signal[0]

            if isinstance(lookup[0], tuple):
                # receiv_ista = id_to_obj(lookup[0][0])
                receiv_call = id_to_obj(lookup[0][1])
            else:
                # - case id(function) or uid
                try:
                    receiv_call = id_to_obj(lookup[0])
                except BaseException:
                    uid = lookup[0]

            if isinstance(lookup[1], tuple):
                sender_call = id_to_obj(lookup[1][0])
                sender_ista = id_to_obj(lookup[1][1])
            else:
                sender_ista = id_to_obj(lookup[1])

            # second tuple element
            if (isinstance(signal[1], weakref.ReferenceType)):
                is_weak = True
                receiv_call = signal[1]()
            else:
                is_weak = False
                receiv_call = signal[1]

            signals_store[signalname].append({
                'uid': uid, 'is_weak': is_weak,
                'sender_ista': sender_ista, 'sender_call': sender_call,
                'receiv_call': receiv_call,
            })

            signaltype.disconnect(
                receiver=receiv_call,
                sender=sender_ista,
                weak=is_weak,
                dispatch_uid=uid)


def resignals():
    global signals_store

    for signalname in signalnames:
        signals = signals_store[signalname]
        signaltype = getattr(models.signals, signalname)
        for signal in signals:
            signaltype.connect(
                signal['receiv_call'],
                sender=signal['sender_ista'],
                weak=signal['is_weak'],
                dispatch_uid=signal['uid'])


def run_subprocess(*cmd, **kwargs):
    p = subprocess.Popen(
        ' '.join(cmd),
        stdout=subprocess.PIPE,
        stderr=subprocess.PIPE,
        **kwargs)
    stdout = StringIO()
    stderr = StringIO()
    buff_size = 1024
    while p.poll() is None:
        inr = [p.stdout.fileno(), p.stderr.fileno()]
        inw = []
        rlist, wlist, xlist = select.select(inr, inw, [])

        for r in rlist:
            if r == p.stdout.fileno():
                readfrom = p.stdout
                readto = stdout
            else:
                readfrom = p.stderr
                readto = stderr
            readto.write(readfrom.read(buff_size))

        for w in wlist:
            w.write('')

    return p.returncode, stdout.getvalue(), stderr.getvalue()


<<<<<<< HEAD
class WorldmapDatabaseRouter(object):
    """A router to control all database operations on models in
    the gazetteer application"""

    apps = ['gazetteer']

    def db_for_read(self, model, **hints):
        """Point all operations on gazetteer models to gazetteer db"""
        if model._meta.app_label in self.apps:
            return settings.GAZETTEER_DB_ALIAS
        return None

    def db_for_write(self, model, **hints):
        """Point all operations on gazetteer models to gazetteer db"""
        if model._meta.app_label in self.apps:
            return settings.GAZETTEER_DB_ALIAS
        return None

    def allow_relation(self, obj1, obj2, **hints):
        """Allow any relation if a model in gazetteer is involved"""
        if obj1._meta.app_label in self.apps or obj2._meta.app_label in self.apps:
            return True
        return None

    def allow_syncdb(self, db, model):
        """Make sure the gazetteer app only appears on the gazetteer db"""
        if model._meta.app_label in ['south']:
            return True
        if db == settings.GAZETTEER_DB_ALIAS:
            return model._meta.app_label in self.apps
        elif model._meta.app_label in self.apps:
            return False
        return None

    def allow_migrate(self, db, model):
        """Make sure the gazetteer app only appears on the gazetteer db"""
        if model._meta.app_label in ['south']:
            return True
        if db == settings.GAZETTEER_DB_ALIAS:
            return model._meta.app_label in self.apps
        elif model._meta.app_label in self.apps:
            return False
        return None
=======
def parse_datetime(value):
    for patt in settings.DATETIME_INPUT_FORMATS:
        try:
            return datetime.datetime.strptime(value, patt)
        except ValueError:
            pass
    raise ValueError("Invalid datetime input: {}".format(value))


def _convert_sql_params(cur, query):
    # sqlite driver doesn't support %(key)s notation,
    # use :key instead.
    if cur.db.vendor in ('sqlite', 'sqlite3', 'spatialite',):
        return SQL_PARAMS_RE.sub(r':\1', query)
    return query


@transaction.atomic
def raw_sql(query, params=None, ret=True):
    """
    Execute raw query
    param ret=True returns data from cursor as iterator
    """
    with connection.cursor() as c:
        query = _convert_sql_params(c, query)
        c.execute(query, params)
        if ret:
            desc = [r[0] for r in c.description]
            for row in c:
                yield dict(zip(desc, row))


def check_ogc_backend(backend_package):
    """Check that geonode use a particular OGC Backend integration

    :param backend_package: django app of backend to use
    :type backend_package: str

    :return: bool
    :rtype: bool
    """
    # Check exists in INSTALLED_APPS
    try:
        in_installed_apps = backend_package in settings.INSTALLED_APPS
        ogc_conf = settings.OGC_SERVER['default']
        is_configured = ogc_conf.get('BACKEND') == backend_package
        return in_installed_apps and is_configured
    except:
        return False
>>>>>>> 5b2141ee
<|MERGE_RESOLUTION|>--- conflicted
+++ resolved
@@ -1046,7 +1046,6 @@
     return p.returncode, stdout.getvalue(), stderr.getvalue()
 
 
-<<<<<<< HEAD
 class WorldmapDatabaseRouter(object):
     """A router to control all database operations on models in
     the gazetteer application"""
@@ -1090,7 +1089,7 @@
         elif model._meta.app_label in self.apps:
             return False
         return None
-=======
+
 def parse_datetime(value):
     for patt in settings.DATETIME_INPUT_FORMATS:
         try:
@@ -1139,5 +1138,4 @@
         is_configured = ogc_conf.get('BACKEND') == backend_package
         return in_installed_apps and is_configured
     except:
-        return False
->>>>>>> 5b2141ee
+        return False