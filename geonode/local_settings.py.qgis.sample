--- conflicted
+++ resolved
@@ -29,33 +29,14 @@
 except ImportError:
     pass
 
-<<<<<<< HEAD
-GEONODE_APPS += ("geonode.qgis_server", )
-GEONODE_APPS = list(GEONODE_APPS)
-INSTALLED_APPS += ("geonode.qgis_server", )
-=======
 # GEONODE_APPS += ("geonode.qgis_server", )
 GEONODE_APPS = list(GEONODE_APPS)
 # INSTALLED_APPS += ("geonode.qgis_server", )
->>>>>>> 94866488
 INSTALLED_APPS = list(INSTALLED_APPS)
 
 # QGIS Server Backend settings
 
 # Delete Geoserver settings
-<<<<<<< HEAD
-
-if 'geonode.geoserver' in INSTALLED_APPS:
-    INSTALLED_APPS.remove("geonode.geoserver")
-
-if 'geonode.geoserver' in GEONODE_APPS:
-    GEONODE_APPS.remove("geonode.geoserver")
-
-if 'LOCAL_GEOSERVER' in locals():
-    MAP_BASELAYERS.remove(LOCAL_GEOSERVER)
-    del LOCAL_GEOSERVER
-
-=======
 USE_GEOSERVER = False
 if 'geonode.geoserver' in INSTALLED_APPS:
     INSTALLED_APPS.remove("geonode.geoserver")
@@ -70,7 +51,6 @@
 if 'PUBLIC_GEOSERVER' in locals():
     MAP_BASELAYERS.remove(PUBLIC_GEOSERVER)
     del PUBLIC_GEOSERVER
->>>>>>> 94866488
 
 # Change context processors
 geoserver_context_processor = 'geonode.geoserver.context_processors.geoserver_urls'
