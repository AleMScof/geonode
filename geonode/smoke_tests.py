#########################################################################
#
# Copyright (C) 2012 OpenPlans
#
# This program is free software: you can redistribute it and/or modify
# it under the terms of the GNU General Public License as published by
# the Free Software Foundation, either version 3 of the License, or
# (at your option) any later version.
#
# This program is distributed in the hope that it will be useful,
# but WITHOUT ANY WARRANTY; without even the implied warranty of
# MERCHANTABILITY or FITNESS FOR A PARTICULAR PURPOSE. See the
# GNU General Public License for more details.
#
# You should have received a copy of the GNU General Public License
# along with this program. If not, see <http://www.gnu.org/licenses/>.
#
#########################################################################

import os
import math
from django.test.client import Client
from django.test import TestCase
from django.core.urlresolvers import reverse

from geonode import GeoNodeException
from geonode.utils import forward_mercator, inverse_mercator

class GeoNodeSmokeTests(TestCase):
    
    fixtures = ['test_data.json']
    GEOSERVER = False

    def setUp(self):
        # If Geoserver and GeoNetwork are not running
        # avoid running tests that call those views.
        if "GEOSERVER" in os.environ.keys():
            self.GEOSERVER = True

    def tearDown(self):
        pass

    #### Basic Pages ####

    def test_home_page(self):
        '''Test if the homepage renders.'''
        c = Client()
        response = c.get(reverse('home'))
        self.failUnlessEqual(response.status_code, 200)

    def test_help_page(self):
        '''Test help page renders.'''

        c = Client()
        response = c.get(reverse('help'))
        self.failUnlessEqual(response.status_code, 200)
    
    def test_developer_page(self):
        '''Test help page renders.'''

        c = Client()
        response = c.get(reverse('help'))
        self.failUnlessEqual(response.status_code, 200)
    
    #### Data/Layer Pages ####
    
    def test_data_page(self):
        'Test if the data home page renders.'
        c = Client()
        response = c.get(reverse('layer_browse'))
        self.failUnlessEqual(response.status_code, 200)

    def test_data_search(self):
        'Test if the data search page renders.'
        c = Client()
        response = c.get(reverse('layer_search_page'))
        self.failUnlessEqual(response.status_code, 200)

    def test_data_acls(self):
        'Test if the data/acls endpoint renders.'
        c = Client()
        response = c.get(reverse('layer_acls'))
        self.failUnlessEqual(response.status_code, 200)

    #### Maps Pages ####

    def test_maps_page(self):
        '''Test Maps page renders.'''

        c = Client()
        response = c.get(reverse('maps_browse'))
        self.failUnlessEqual(response.status_code, 200)

    def test_maps_search_page(self):
        '''Test Maps Search page renders.'''

        c = Client()
        response = c.get(reverse('maps_search'))
        self.failUnlessEqual(response.status_code, 200)

    def test_maps_search_api(self):
        '''Test Maps Search API page renders.'''

        c = Client()
<<<<<<< HEAD
        response = c.get('/search/api/maps')
=======
        response = c.get(reverse('maps_search_api'))
>>>>>>> df506581
        self.failUnlessEqual(response.status_code, 200)
    
    def test_new_map_page(self):
        '''Test New Map page renders.'''

        c = Client()
        response = c.get(reverse('new_map'))
        self.failUnlessEqual(response.status_code, 200)

    #### People Pages ####

    def test_profiles(self):
        '''Test the profiles page renders.'''

        c = Client()
        response = c.get('/profiles/')
        self.failUnlessEqual(response.status_code, 200)

class GeoNodeUtilsTests(TestCase):
    
    def setUp(self):
        pass

    def tearDown(self):
        pass

    ### Some other Stuff

    """
    def test_check_geonode_is_up(self):
        from contextlib import nested
        from geonode.utils import check_geonode_is_up

        def blowup():
            raise Exception("BOOM")

        with patch('geonode.maps.models.Layer.objects.gs_catalog') as mock_gs:
            mock_gs.get_workspaces.side_effect = blowup

            self.assertRaises(GeoNodeException, check_geonode_is_up)

        with nested(
            patch('geonode.maps.models.Layer.objects.gs_catalog'),
            patch('geonode.maps.models.Layer.objects.geonetwork')
        ) as (mock_gs, mock_gn):
            mock_gn.login.side_effect = blowup
            self.assertRaises(GeoNodeException, check_geonode_is_up)
            self.assertTrue(mock_gs.get_workspaces.called)

        with nested(
            patch('geonode.maps.models.Layer.objects.gs_catalog'),
            patch('geonode.maps.models.Layer.objects.geonetwork')
        ) as (mock_gs, mock_gn):
            # no assertion, this should just run without error
            check_geonode_is_up()
    """

    def test_forward_mercator(self):
        arctic = forward_mercator((0, 85))
        antarctic = forward_mercator((0, -85))
        hawaii = forward_mercator((-180, 0))
        phillipines = forward_mercator((180, 0))
        ne = forward_mercator((180, 90))
        sw = forward_mercator((-180, -90))

        self.assertEqual(round(arctic[0]), 0, "Arctic longitude is correct")
        self.assertEqual(round(arctic[1]), 19971869, "Arctic latitude is correct")

        self.assertEqual(round(antarctic[0]), 0, "Antarctic longitude is correct")
        self.assertEqual(round(antarctic[1]), -19971869, "Antarctic latitude is correct")

        self.assertEqual(round(hawaii[0]), -20037508, "Hawaiian lon is correct")
        self.assertEqual(round(hawaii[1]), 0, "Hawaiian lat is correct")

        self.assertEqual(round(phillipines[0]), 20037508, "Phillipines lon is correct")
        self.assertEqual(round(phillipines[1]), 0, "Phillipines lat is correct")

        self.assertEqual(round(ne[0]), 20037508, "NE lon is correct")
        self.assertTrue(ne[1] > 50000000, "NE lat is correct")

        self.assertEqual(round(sw[0]), -20037508, "SW lon is correct")
        self.assertTrue(math.isinf(sw[1]), "SW lat is correct")
        
        # verify behavior for invalid y values
        self.assertEqual(float('-inf'), forward_mercator((0, 135))[1])
        self.assertEqual(float('-inf'), forward_mercator((0, -135))[1])

    def test_inverse_mercator(self):
        arctic = inverse_mercator(forward_mercator((0, 85)))
        antarctic = inverse_mercator(forward_mercator((0, -85)))
        hawaii = inverse_mercator(forward_mercator((-180, 0)))
        phillipines = inverse_mercator(forward_mercator((180, 0)))
        ne = inverse_mercator(forward_mercator((180, 90)))
        sw = inverse_mercator(forward_mercator((-180, -90)))

        self.assertAlmostEqual(arctic[0], 0.0, msg="Arctic longitude is correct")
        self.assertAlmostEqual(arctic[1], 85.0, msg="Arctic latitude is correct")

        self.assertAlmostEqual(antarctic[0], 0.0, msg="Antarctic longitude is correct")
        self.assertAlmostEqual(antarctic[1], -85.0, msg="Antarctic latitude is correct")

        self.assertAlmostEqual(hawaii[0], -180.0, msg="Hawaiian lon is correct")
        self.assertAlmostEqual(hawaii[1], 0.0, msg="Hawaiian lat is correct")

        self.assertAlmostEqual(phillipines[0], 180.0, msg="Phillipines lon is correct")
        self.assertAlmostEqual(phillipines[1], 0.0, msg="Phillipines lat is correct")

        self.assertAlmostEqual(ne[0], 180.0, msg="NE lon is correct")
        self.assertAlmostEqual(ne[1], 90.0, msg="NE lat is correct")

        self.assertAlmostEqual(sw[0], -180.0, msg="SW lon is correct")
        self.assertAlmostEqual(sw[1], -90.0, msg="SW lat is correct")

    def test_split_query(self):
        query = 'alpha "beta gamma"   delta  '
        from geonode.maps.views import _split_query
        keywords = _split_query(query)
        self.assertEqual(keywords[0], "alpha")
        self.assertEqual(keywords[1], "beta gamma")
        self.assertEqual(keywords[2], "delta")

class PermissionViewTests(TestCase):
    pass<|MERGE_RESOLUTION|>--- conflicted
+++ resolved
@@ -27,7 +27,7 @@
 from geonode.utils import forward_mercator, inverse_mercator
 
 class GeoNodeSmokeTests(TestCase):
-    
+
     fixtures = ['test_data.json']
     GEOSERVER = False
 
@@ -54,16 +54,16 @@
         c = Client()
         response = c.get(reverse('help'))
         self.failUnlessEqual(response.status_code, 200)
-    
+
     def test_developer_page(self):
         '''Test help page renders.'''
 
         c = Client()
         response = c.get(reverse('help'))
         self.failUnlessEqual(response.status_code, 200)
-    
+
     #### Data/Layer Pages ####
-    
+
     def test_data_page(self):
         'Test if the data home page renders.'
         c = Client()
@@ -102,13 +102,9 @@
         '''Test Maps Search API page renders.'''
 
         c = Client()
-<<<<<<< HEAD
-        response = c.get('/search/api/maps')
-=======
         response = c.get(reverse('maps_search_api'))
->>>>>>> df506581
-        self.failUnlessEqual(response.status_code, 200)
-    
+        self.failUnlessEqual(response.status_code, 200)
+
     def test_new_map_page(self):
         '''Test New Map page renders.'''
 
@@ -126,7 +122,7 @@
         self.failUnlessEqual(response.status_code, 200)
 
 class GeoNodeUtilsTests(TestCase):
-    
+
     def setUp(self):
         pass
 
@@ -189,7 +185,7 @@
 
         self.assertEqual(round(sw[0]), -20037508, "SW lon is correct")
         self.assertTrue(math.isinf(sw[1]), "SW lat is correct")
-        
+
         # verify behavior for invalid y values
         self.assertEqual(float('-inf'), forward_mercator((0, 135))[1])
         self.assertEqual(float('-inf'), forward_mercator((0, -135))[1])
