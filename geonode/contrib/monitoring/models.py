# -*- coding: utf-8 -*-
#########################################################################
#
# Copyright (C) 2017 OSGeo
#
# This program is free software: you can redistribute it and/or modify
# it under the terms of the GNU General Public License as published by
# the Free Software Foundation, either version 3 of the License, or
# (at your option) any later version.
#
# This program is distributed in the hope that it will be useful,
# but WITHOUT ANY WARRANTY; without even the implied warranty of
# MERCHANTABILITY or FITNESS FOR A PARTICULAR PURPOSE. See the
# GNU General Public License for more details.
#
# You should have received a copy of the GNU General Public License
# along with this program. If not, see <http://www.gnu.org/licenses/>.
#
#########################################################################
from __future__ import print_function

import logging
import types
import pytz
from urlparse import urlparse

from socket import gethostbyname
from datetime import datetime, timedelta
from decimal import Decimal

from django.db import models
from django import forms
from django.conf import settings
from django.http import Http404
from jsonfield import JSONField

from django.utils.translation import ugettext_noop as _
from django.core.urlresolvers import reverse
from django.contrib.auth import get_user_model

try:
    from django.contrib.gis.geoip2 import GeoIP2 as GeoIP
except ImportError:
    from django.contrib.gis.geoip import GeoIP

import user_agents
from multi_email_field.forms import MultiEmailField

from geonode.utils import parse_datetime


log = logging.getLogger(__name__)

GEOIP_DB = None


def get_geoip():
    # defer init until it's really needed
    # otherwise, some cli commands may fail (like updating geouip)
    global GEOIP_DB
    if GEOIP_DB is None:
        GEOIP_DB = GeoIP()
    return GEOIP_DB


class Host(models.Model):
    """
    Describes one physical instance
    """
    name = models.CharField(max_length=255, unique=True, blank=False, null=False)
    ip = models.GenericIPAddressField(null=False, blank=False)
    active = models.BooleanField(null=False, blank=False, default=True)

    def __str__(self):
        return 'Host: {} ({})'.format(self.name, self.ip)


class ServiceType(models.Model):
    """
    Service Type list
    """
    TYPE_GEONODE = 'geonode'
    TYPE_GEOSERVER = 'geoserver'
    TYPE_HOST_GN = 'hostgeonode'
    TYPE_HOST_GS = 'hostgeoserver'

    TYPES = ((TYPE_GEONODE, _("GeoNode"),),
             (TYPE_GEOSERVER, _("GeoServer"),),
             (TYPE_HOST_GS, _("Host (GeoServer)",),),
             (TYPE_HOST_GN, _("Host (GeoNode)",),),
             )
    name = models.CharField(max_length=255, unique=True, blank=False, null=False, choices=TYPES)

    def __str__(self):
        return 'Service Type: {}'.format(self.name)

    @property
    def is_system_monitor(self):
        return self.name in (self.TYPE_HOST_GN, self.TYPE_HOST_GS,)


class Service(models.Model):
    """
    Service is a entity describing deployed processes.
    """
    name = models.CharField(max_length=255, unique=True, blank=False, null=False)
    host = models.ForeignKey(Host, null=False)
    check_interval = models.DurationField(null=False, blank=False, default=timedelta(seconds=60))
    last_check = models.DateTimeField(null=True, blank=True)
    service_type = models.ForeignKey(ServiceType, null=False)
    active = models.BooleanField(null=False, blank=False, default=True)
    notes = models.TextField(null=True, blank=True)
    url = models.URLField(null=True, blank=True, default='')

    def __str__(self):
        return 'Service: {}@{}'.format(self.name, self.host.name)

    def get_metrics(self):
        return [m.metric for m in self.service_type.metric.all()]

    @property
    def is_hostgeonode(self):
        return self.service_type.name == ServiceType.TYPE_HOST_GN

    @property
    def is_hostgeoserver(self):
        return self.service_type.name == ServiceType.TYPE_HOST_GS

    @property
    def is_system_monitor(self):
        return self.service_type.is_system_monitor


class MonitoredResource(models.Model):
    TYPE_EMPTY = ''
    TYPE_LAYER = 'layer'
    TYPE_MAP = 'map'
    TYPE_DOCUMENT = 'document'
    TYPE_STYLE = 'style'
    TYPE_ADMIN = 'admin'
    TYPE_OTHER = 'other'
    _TYPES = (TYPE_EMPTY, TYPE_LAYER, TYPE_MAP,
              TYPE_DOCUMENT, TYPE_STYLE, TYPE_ADMIN,
              TYPE_OTHER,)

    TYPES = ((TYPE_EMPTY, _("No resource"),),
             (TYPE_LAYER, _("Layer"),),
             (TYPE_MAP, _("Map"),),
             (TYPE_DOCUMENT, _("Document"),),
             (TYPE_STYLE, _("Style"),),
             (TYPE_ADMIN, _("Admin"),),
             (TYPE_OTHER, _("Other"),))

    name = models.CharField(max_length=255, null=False, blank=True, default='')
    type = models.CharField(max_length=255, null=False, blank=False, choices=TYPES, default=TYPE_EMPTY)

    class Meta:
        unique_together = (('name', 'type',),)

    def __str__(self):
        return 'Monitored Resource: {} {}'.format(self.name, self.type)


class Metric(models.Model):
    TYPE_RATE = 'rate'
    TYPE_COUNT = 'count'
    TYPE_VALUE = 'value'
    TYPE_VALUE_NUMERIC = 'value_numeric'
    TYPES = ((TYPE_RATE, _("Rate"),),
             (TYPE_COUNT, _("Count"),),
             (TYPE_VALUE, _("Value"),),
             (TYPE_VALUE_NUMERIC, _("Value numeric"),),

             )

    AGGREGATE_MAP = {TYPE_RATE: ('(case when sum(samples_count)> 0 '
                                 'then sum(value_num*samples_count)'
                                 '/sum(samples_count) else 0 end)'),
                     TYPE_VALUE: 'sum(value_num)',
                     TYPE_VALUE_NUMERIC: 'max(value_num)',
                     TYPE_COUNT: 'sum(value_num)'}

    UNIT_BYTES = 'B'
    UNIT_KILOBYTES = 'KB'
    UNIT_MEGABYTES = 'MB'
    UNIT_GIGABYTES = 'GB'
    UNIT_BPS = 'B/s'
    UNIT_MBPS = 'MB/s'
    UNIT_KBPS = 'KB/s'
    UNIT_GBPS = 'GB/s'
    UNIT_SECONDS = 's'
    UNIT_COUNT = 'Count'
    UNIT_RATE = 'Rate'
    UNIT_PERCENTAGE = '%'

    UNITS = ((UNIT_BYTES, _("Bytes"),),
             (UNIT_KILOBYTES, _("Kilobytes"),),
             (UNIT_MEGABYTES, _("Megabytes"),),
             (UNIT_GIGABYTES, _("Gigabytes"),),
             (UNIT_BPS, _("Bytes per second"),),
             (UNIT_KBPS, _("Kilobytes per second"),),
             (UNIT_MBPS, _("Megabytes per second"),),
             (UNIT_GBPS, _("Gigabytes per second"),),
             (UNIT_SECONDS, _("Seconds"),),
             (UNIT_RATE, _("Rate"),),
             (UNIT_PERCENTAGE, _("Percentage"),),
             (UNIT_COUNT, _("Count"),))

    name = models.CharField(max_length=255, db_index=True)
    description = models.CharField(max_length=255, null=True)
    type = models.CharField(max_length=255, null=False, blank=False, default=TYPE_RATE, choices=TYPES)
    unit = models.CharField(max_length=255, null=True, blank=True, choices=UNITS)

    def get_aggregate_name(self):
        return self.AGGREGATE_MAP[self.type]

    def __str__(self):
        return "Metric: {}".format(self.name)

    @property
    def is_rate(self):
        return self.type == self.TYPE_RATE

    @property
    def is_count(self):
        return self.type == self.TYPE_COUNT

    @property
    def is_value_numeric(self):
        return self.type == self.TYPE_VALUE_NUMERIC

    @property
    def is_value(self):
        return self.type == self.TYPE_VALUE

    @classmethod
    def get_for(cls, name, service=None):
        metric = None
        if service:
            try:
                stype = ServiceTypeMetric.objects.get(service_type=service.service_type, metric__name=name)
                metric = stype.metric
            except ServiceTypeMetric.DoesNotExist:
                raise Http404()
        else:
            metric = Metric.objects.filter(name=name).first()
        return metric


class ServiceTypeMetric(models.Model):
    service_type = models.ForeignKey(ServiceType, related_name='metric')
    metric = models.ForeignKey(Metric, related_name='service_type')

    def __str__(self):
        return '{} - {}'.format(self.service_type, self.metric)


class OWSService(models.Model):
    _ows_types = 'tms wms-c wmts wcs wfs wms wps'.upper().split(' ')
    OWS_OTHER = 'other'
    OWS_ALL = 'all'
    OWS_TYPES = zip(_ows_types, _ows_types) + [(OWS_ALL, _("All"))] + [(OWS_OTHER, _("Other"))]
    name = models.CharField(max_length=16, unique=True,
                            choices=OWS_TYPES,
                            null=False,
                            blank=False)

    def __str__(self):
        return 'OWS Service: {}'.format(self.name)

    @classmethod
    def get(cls, service_name=None):
        if not service_name:
            return
        try:
            q = models.Q(name=service_name)
            try:
                s = int(service_name)
            except (ValueError, TypeError,):
                s = None
            if s:
                q = q | models.Q(id=s)
            return cls.objects.get(q)
        except cls.DoesNotExist:
            return

    @property
    def is_all(self):
        return self.name == self.OWS_ALL

    @property
    def is_other(self):
        return self.name == self.OWS_OTHER


class RequestEvent(models.Model):
    _methods = 'get post head options put delete'.upper().split(' ')
    METHODS = zip(_methods, _methods)
    created = models.DateTimeField(db_index=True, null=False)
    received = models.DateTimeField(db_index=True, null=False)
    service = models.ForeignKey(Service)
    ows_service = models.ForeignKey(OWSService, blank=True, null=True)
    host = models.CharField(max_length=255, blank=True, default='')
    request_path = models.TextField(blank=False, default='')

    # resources is a list of affected resources. it is buld as a pair of type and name:
    #  layer=geonode:sample_layer01
    # or
    #  document=documents/id
    # or
    #  map=some map
    #
    # list is separated with newline
    # resources = models.TextField(blank=True, default='', help_text=_("Resources name (style, layer, document, map)"))
    resources = models.ManyToManyField(MonitoredResource, blank=True,
                                       help_text=_("List of resources affected"),
                                       related_name='requests')

    request_method = models.CharField(max_length=16, choices=METHODS)
    response_status = models.PositiveIntegerField(null=False, blank=False)
    response_size = models.PositiveIntegerField(null=False, default=0)
    response_time = models.PositiveIntegerField(null=False, default=0, help_text=_("Response processing time in ms"))
    response_type = models.CharField(max_length=255, null=True, blank=True, default='')
    user_agent = models.CharField(max_length=255, null=True, blank=True, default=None)
    user_agent_family = models.CharField(max_length=255, null=True, default=None, blank=True)
    client_ip = models.GenericIPAddressField(null=False)
    client_lat = models.DecimalField(max_digits=8, decimal_places=5, null=True, default=None, blank=True)
    client_lon = models.DecimalField(max_digits=8, decimal_places=5, null=True, default=None, blank=True)
    client_country = models.CharField(max_length=255, null=True, default=None, blank=True)
    client_region = models.CharField(max_length=255, null=True, default=None, blank=True)
    client_city = models.CharField(max_length=255, null=True, default=None, blank=True)

    custom_id = models.CharField(max_length=255, null=True, default=None, blank=True, db_index=True)

    @classmethod
    def _get_resources(cls, type_name, resources_list):
        out = []
        for r in resources_list:
            if r is None:
                continue
            rinst, _ = MonitoredResource.objects.get_or_create(name=r, type=type_name)
            out.append(rinst)
        return out

    @classmethod
    def _get_geonode_resources(cls, request):
        """
        Return serialized resources affected by request
        """
        rqmeta = getattr(request, '_monitoring', {})
        resources = []
        for type_name in 'layer map document style'.split():
            res = rqmeta['resources'].get(type_name) or []
            resources.extend(cls._get_resources(type_name, res))
        return resources

    @staticmethod
    def _get_ua_family(ua):
        return str(user_agents.parse(ua))

    @classmethod
    def from_geonode(cls, service, request, response):
        received = datetime.utcnow().replace(tzinfo=pytz.utc)
        rqmeta = getattr(request, '_monitoring', {})
        created = rqmeta.get('started', received)
        if not isinstance(created, datetime):
            created = parse_datetime(created)
        _ended = rqmeta.get('finished', datetime.utcnow().replace(tzinfo=pytz.utc))
        duration = ((_ended - created).microseconds)/1000.0

        ua = request.META.get('HTTP_USER_AGENT') or ''
        ua_family = cls._get_ua_family(ua)

        ip = request.get_host()
        lat = lon = None
        country = region = city = None
        if ip:
            ip = ip.split(':')[0]
            if settings.TEST and ip == 'testserver':
                ip = '127.0.0.1'
            ip = gethostbyname(ip)

            geoip = get_geoip()
            client_loc = geoip.city(ip)

            if client_loc:
                lat, lon = client_loc['latitude'], client_loc['longitude'],
                country = client_loc['country_code3']
                region = client_loc['region']
                city = client_loc['city']
        data = {'received': received,
                'created': created,
                'host': request.get_host(),
                'service': service,
                'ows_service': None,
                'request_path': request.get_full_path(),
                'request_method': request.method,
                'response_status': response.status_code,
                'response_size': response.get('Content-length') or len(response.getvalue()),
                'response_type': response.get('Content-type'),
                'response_time': duration,
                'user_agent': ua,
                'user_agent_family': ua_family,
                'client_ip': ip,
                'client_lat': lat,
                'client_lon': lon,
                'client_country': country,
                'client_region': region,
                'client_city': city}
        inst = cls.objects.create(**data)
        resources = cls._get_geonode_resources(request)
        if resources:
            inst.resources.add(*resources)
            inst.save()
        return inst

    @classmethod
    def from_geoserver(cls, service, request_data, received=None):
        """
        Writes RequestEvent for data from audit log in GS
        """
        rd = request_data.get('org.geoserver.monitor.RequestData')
        if not rd:
            log.warning("No request data payload in %s", request_data)
            return
        if not rd.get('status') in ('FINISHED', 'FAILED',):
            log.warning("request not finished %s", rd.get('status'))
            return
        received = received or datetime.utcnow().replace(tzinfo=pytz.utc)
        ua = rd.get('remoteUserAgent') or ''
        ua_family = cls._get_ua_family(ua)
        ip = rd['remoteAddr']
        lat = lon = None
        country = region = city = None
        if ip:
            geoip = get_geoip()
            client_loc = geoip.city(ip)
            if client_loc:
                lat, lon = client_loc['latitude'], client_loc['longitude'],
                country = client_loc['country_code3']
                region = client_loc['region']
                city = client_loc['city']

        from dateutil.tz import tzlocal
        utc = pytz.utc
        local_tz = pytz.timezone(datetime.now(tzlocal()).tzname())

        start_time = parse_datetime(rd['startTime'])
        # Assuming GeoServer stores dates @ UTC
        start_time = start_time.replace(tzinfo=utc).astimezone(local_tz)

        rl = rd['responseLength']
        data = {'created': start_time,
                'received': received,
                'host': rd['host'],
                'ows_service': OWSService.get(rd.get('service')),
                'service': service,
                'request_path': '{}?{}'.format(rd['path'], rd['queryString']) if rd.get('queryString') else rd['path'],
                'request_method': rd['httpMethod'],
                'response_status': rd['responseStatus'],
                'response_size': rl[0] if isinstance(rl, list) else rl,
                'response_type': rd.get('responseContentType'),
                'response_time': rd['totalTime'],
                'user_agent': ua,
                'user_agent_family': ua_family,
                'custom_id': rd['internalid'],
                'client_ip': ip,
                'client_lat': lat,
                'client_lon': lon,
                'client_country': country,
                'client_region': region,
                'client_city': city}
        inst = cls.objects.create(**data)
        resource_names = (rd.get('resources') or {}).get('string') or []
        if not isinstance(resource_names, (list, tuple,)):
            resource_names = [resource_names]
        resources = cls._get_resources('layer', resource_names)
        if rd.get('error'):
            try:
                etype = rd['error']['@class'] if '@class' in rd['error'] else rd['error']['class']
                edata = '\n'.join(rd['error']['stackTrace']['trace'])
                emessage = rd['error']['detailMessage']
                ExceptionEvent.add_error(service, etype, edata, message=emessage, request=inst)
            except:
                ExceptionEvent.add_error(service, 'undefined',
                                         '\n'.join(rd['error']['stackTrace']['trace']),
                                         message=rd['error']['detailMessage'], request=inst)
        if resources:
            inst.resources.add(*resources)
            inst.save()
        return inst


class ExceptionEvent(models.Model):
    created = models.DateTimeField(db_index=True, null=False)
    received = models.DateTimeField(db_index=True, null=False)
    service = models.ForeignKey(Service)
    error_type = models.CharField(max_length=255, null=False, db_index=True)
    error_message = models.CharField(max_length=255, null=False, default='')
    error_data = models.TextField(null=False, default='')
    request = models.ForeignKey(RequestEvent, related_name='exceptions')

    @classmethod
    def add_error(cls, from_service, error_type, stack_trace, request=None, created=None, message=None):
        received = datetime.utcnow().replace(tzinfo=pytz.utc)
        if not isinstance(error_type, types.StringTypes):
            _cls = error_type.__class__
            error_type = '{}.{}'.format(_cls.__module__, _cls.__name__)
        if not message:
            message = str(error_type)
        if isinstance(stack_trace, (list, tuple,)):
            stack_trace = ''.join(stack_trace)

        if not isinstance(created, datetime):
            created = received
        return cls.objects.create(created=created,
                                  received=received,
                                  service=from_service,
                                  error_type=error_type,
                                  error_data=stack_trace,
                                  error_message=message or '',
                                  request=request)

    @property
    def url(self):
        return reverse('monitoring:api_exception', args=(self.id,))

    @property
    def service_data(self):
        return {'name': self.service.name,
                'type': self.service.service_type.name}

    def expose(self):
        e = self
        data = {'error_type': e.error_type,
                'error_data': e.error_data,
                'error_message': e.error_message,
                'created': e.created,
                'service': {'name': e.service.name,
                            'type': e.service.service_type.name},
                'request': {'request': {'created': e.request.created,
                                        'method': e.request.request_method,
                                        'path': e.request.request_path,
                                        'host': e.request.host,
                                        },
                            'ows_service': e.request.ows_service.name if e.request.ows_service else None,
                            'resources': [{'name': str(r)} for r in e.request.resources.all()],
                            'client': {'ip': e.request.client_ip,
                                       'user_agent': e.request.user_agent,
                                       'user_agent_family': e.request.user_agent_family,
                                       'position': {'lat': e.request.client_lat,
                                                    'lon': e.request.client_lon,
                                                    'country': e.request.client_country,
                                                    'city': e.request.client_city}
                                       },
                            'response': {'size': e.request.response_size,
                                         'status': e.request.response_status,
                                         'time': e.request.response_time,
                                         'type': e.request.response_type}
                            }
                }
        return data


class MetricLabel(models.Model):

    name = models.TextField(null=False, blank=True, default='')

    def __str__(self):
        return 'Metric Label: {}'.format(self.name)


class MetricValue(models.Model):
    valid_from = models.DateTimeField(db_index=True, null=False)
    valid_to = models.DateTimeField(db_index=True, null=False)
    service_metric = models.ForeignKey(ServiceTypeMetric)
    service = models.ForeignKey(Service)
    ows_service = models.ForeignKey(OWSService, null=True, blank=True, related_name='metric_values')
    resource = models.ForeignKey(MonitoredResource, related_name='metric_values')
    label = models.ForeignKey(MetricLabel, related_name='metric_values')
    value = models.CharField(max_length=255, null=False, blank=False)
    value_num = models.DecimalField(max_digits=16, decimal_places=4, null=True, default=None, blank=True)
    value_raw = models.TextField(null=True, default=None, blank=True)
    samples_count = models.PositiveIntegerField(null=False, default=0, blank=False)
    data = JSONField(null=False, default={})

    class Meta:
        unique_together = (('valid_from', 'valid_to', 'service', 'service_metric', 'resource', 'label', 'ows_service',))

    def __str__(self):
        metric = self.service_metric.metric.name
        if self.label:
            l = self.label.name
            if isinstance(l, unicode):
                l = l.encode('utf-8')
            metric = '{} [{}]'.format(metric, l)
        if self.resource and self.resource.type:
            metric = '{} for {}'.format(metric, '{}={}'.format(self.resource.type, self.resource.name))
        return 'Metric Value: {}: [{}] (since {} until {})'.format(metric, self.value, self.valid_from, self.valid_to)

    @classmethod
    def add(cls, metric, valid_from, valid_to, service, label,
            value_raw=None, resource=None,
            value=None, value_num=None,
            data=None, ows_service=None, samples_count=None):
        """
        Create new MetricValue shortcut
        """

        if isinstance(metric, Metric):
            service_metric = ServiceTypeMetric.objects.get(service_type=service.service_type, metric=metric)
        else:
            service_metric = ServiceTypeMetric.objects.get(service_type=service.service_type, metric__name=metric)

        label, _ = MetricLabel.objects.get_or_create(name=label or 'count')
        if ows_service:
            if not isinstance(ows_service, OWSService):
                ows_service = OWSService.get(ows_service)
        if not resource:
            resource, _ = MonitoredResource.objects.get_or_create(type=MonitoredResource.TYPE_EMPTY, name='')
        try:
            inst = cls.objects.get(valid_from=valid_from,
                                   valid_to=valid_to,
                                   service=service,
                                   label=label,
                                   resource=resource,
                                   ows_service=ows_service,
                                   service_metric=service_metric)
            inst.value = abs(value) if value else 0
            inst.value_raw = abs(value_raw) if value_raw else 0
            inst.value_num = abs(value_num) if value_num else 0
            inst.samples_count = samples_count or 0
            inst.save()
            return inst
        except cls.DoesNotExist:
            pass
        return cls.objects.create(valid_from=valid_from,
                                  valid_to=valid_to,
                                  service=service,
                                  service_metric=service_metric,
                                  label=label,
                                  resource=resource,
                                  ows_service=ows_service,
                                  value=value_raw,
                                  value_raw=value_raw,
                                  value_num=value_num,
                                  samples_count=samples_count or 0,
                                  data=data or {})

    @classmethod
    def get_for(cls, metric, service=None, valid_on=None, resource=None, label=None, ows_service=None):
        qparams = models.Q()
        if isinstance(metric, Metric):
            qparams = qparams & models.Q(service_metric__metric=metric)
        else:
            qparams = qparams & models.Q(service_metric__metric__name=metric)
        if service:
            if isinstance(service, Service):
                qparams = qparams & models.Q(service_metric__service_type=service.service_type)
            elif isinstance(service, ServiceType):
                qparams = qparams & models.Q(service_metric__service_type=service)
            else:
                qparams = qparams & models.Q(service_metric__service_type__name=service)
        if valid_on:
            qwhen = models.Q(valid_from__lte=valid_on) & models.Q(valid_to__gte=valid_on)
            qparams = qparams & qwhen
        if label:
            if isinstance(label, MetricLabel):
                qparams = qparams & models.Q(label=label)
            else:
                qparams = qparams & models.Q(label__name=label)
        if resource:
            if isinstance(resource, MonitoredResource):
                qparams = qparams & models.Q(resource=resource)
            else:
                rtype, rname = resource.split('=')
                qparams = qparams & models.Q(resource__type=rtype, resource__name=rname)
        if ows_service:
            if isinstance(ows_service, OWSService):
                qparams = qparams & models.Q(ows_service=ows_service)
            else:
                qparams = qparams & models.Q(ows_service__name=ows_service)

        q = cls.objects.filter(qparams).order_by('-valid_to')
        return q


class NotificationCheck(models.Model):

    GRACE_PERIOD_1M = timedelta(seconds=60)
    GRACE_PERIOD_5M = timedelta(seconds=5*60)
    GRACE_PERIOD_10M = timedelta(seconds=10*60)
    GRACE_PERIOD_30M = timedelta(seconds=30*60)
    GRACE_PERIOD_1H = timedelta(seconds=60*60)
    GRACE_PERIODS = ((GRACE_PERIOD_1M, _("1 minute"),),
                     (GRACE_PERIOD_5M, _("5 minutes"),),
                     (GRACE_PERIOD_10M, _("10 minutes"),),
                     (GRACE_PERIOD_30M, _("30 minutes"),),
                     (GRACE_PERIOD_1H, _("1 hour"),),
                     )

    SEVERITY_WARNING = 'warning'
    SEVERITY_ERROR = 'error'
    SEVERITY_FATAL = 'fatal'

    SEVERITIES = ((SEVERITY_WARNING, _("Warning"),),
                  (SEVERITY_ERROR, _("Error"),),
                  (SEVERITY_FATAL, _("Fatal"),),
                  )

    name = models.CharField(max_length=255, null=False, blank=False, unique=True)
    description = models.CharField(max_length=255, null=False, blank=False, help_text="Description of the alert")
    user_threshold = JSONField(default={}, null=False, blank=False,
                               help_text=_("Expected min/max values for user configuration"))
    metrics = models.ManyToManyField(Metric, through='NotificationMetricDefinition', related_name='+')
    last_send = models.DateTimeField(null=True, blank=True, help_text=_("Marker of last delivery"))
    grace_period = models.DurationField(null=False, default=GRACE_PERIOD_10M, choices=GRACE_PERIODS,
                                        help_text=_("Minimum time between subsequent notifications"))
    severity = models.CharField(max_length=32,
                                null=False,
                                default=SEVERITY_ERROR,
                                choices=SEVERITIES,
                                help_text=_("How severe would be error from this notification"))
    active = models.BooleanField(default=True, null=False, blank=False, help_text=_("Is it active"))

    def __str__(self):
        return "Notification Check #{}: {}".format(self.id, self.name)

    @property
    def notification_subject(self):
        return _("{}: {}").format(self.severity, self.name)

    @property
    def is_warning(self):
        return self.severity == self.SEVERITY_WARNING

    @property
    def is_error(self):
        return self.severity == self.SEVERITY_ERROR

    @property
    def is_fatal(self):
        return self.severity == self.SEVERITY_FATAL

    @property
    def can_send(self):
        if self.last_send is None:
            return True
        now = datetime.utcnow().replace(tzinfo=pytz.utc)
<<<<<<< HEAD
=======
        self.last_send = self.last_send.replace(tzinfo=pytz.utc)
>>>>>>> 94866488
        if (self.last_send + self.grace_period) > now:
            return False
        return True

    def mark_send(self):
        self.last_send = datetime.utcnow().replace(tzinfo=pytz.utc)
        self.save()

    @property
    def url(self):
        return reverse('monitoring:api_user_notification_config', args=(self.id,))

    def get_users(self):
        return [r.user for r in self.receivers.exclude(user__isnull=True).select_related('user')]

    def get_emails(self):
        return [r.email for r in self.receivers.exclude(email__isnull=True)]

    @property
    def emails(self):
        return [u for u in self.get_emails() if u] + [u.email for u in self.get_users() if u.email]

    def check_notifications(self, for_timestamp=None):
        checks = []
        for ch in self.checks.all():
            try:
                ch.check_metric(for_timestamp=for_timestamp)
            except MetricNotificationCheck.MetricValueError, err:
                checks.append(err)
            # no value available, ignoring
            except ValueError:
                pass
        return checks

    @classmethod
    def check_for(cls, for_timestamp=None, active=None):
        checked = []
        q = {}
        if active is None:
            q['active'] = True
        elif active is not None:
            q['active'] = active
        for n in cls.objects.filter(**q):
            checked.append((n, n.check_notifications(for_timestamp=for_timestamp),))
        return checked

    @classmethod
    def get_steps(cls, min_, max_, thresholds):
        if isinstance(thresholds, (types.IntType, types.LongType, types.FloatType, Decimal,)):
            if min_ is None or max_ is None:
                raise ValueError("Cannot use numeric threshold if one of min/max is None")
            step = (max_ - min_)/thresholds
            current = min_
            thresholds = []
            while current < max_:
                thresholds.append(current)
                current += step

        if isinstance(thresholds, (tuple, types.GeneratorType,)):
            thresholds = list(thresholds)
        elif isinstance(thresholds, list) or thresholds is None:
            pass
        else:
            raise TypeError("Unsupported threshold type: %s (%s)".format(thresholds, type(thresholds)))
        return thresholds

    @classmethod
    def create(cls, name, description, user_threshold, severity=None):
        inst, _ = cls.objects.get_or_create(name=name)
        if not _:
            raise ValueError("Alert definition already exists")
        inst.description = description
        user_thresholds = {}
        for (metric_name, field_opt, use_service,
             use_resource, use_label, use_ows_service,
             minimum, maximum, thresholds, _description) in user_threshold:

            # metric_name is a string for metric.name
            # field opt is NotificationMetricDefinition.FIELD_OPTION* value
            # use_* are flags to set limitations on scope of alert
            # minimum, maximum are min/max for allowed values
            #   if one is None, that means there's no value limit in that direction
            # thresholds can be :
            #     * list of values between min and max or
            #     * one number of steps between min and max
            #     * None, then user can enter value manually
            #
            # example:
            # notfication: system overload
            #  ('request.count', 'min_value', True, True, True, True,
            #    0, None, (100, 200, 500, 1000,)

            metric = Metric.objects.get(name=metric_name)
            steps = cls.get_steps(minimum, maximum, thresholds)
            nm = NotificationMetricDefinition.objects.create(notification_check=inst,
                                                             metric=metric,
                                                             description=_description,
                                                             min_value=minimum,
                                                             max_value=maximum,
                                                             steps=len(steps) if steps else None,
                                                             field_option=field_opt)
            user_thresholds[nm.field_name] = {'min': minimum,
                                              'max': maximum,
                                              'metric': metric_name,
                                              'description': _description,
                                              'steps': steps}
        inst.user_threshold = user_thresholds
        if severity is not None:
            inst.severity = severity
        inst.save()
        return inst

    def get_user_threshold(self, notification_def):

        return self.user_threshold[notification_def.field_name]

    def get_user_form(self, *args_, **kwargs_):
        """
        Return form to validate metric thresholds input from user.
        """
        this = self
        defs = this.definitions.all()

        class F(forms.Form):
            emails = MultiEmailField(required=False)
            severity = forms.ChoiceField(choices=self.SEVERITIES, required=False)
            active = forms.BooleanField(required=False)
            grace_period = forms.DurationField(required=False)

            def __init__(self, *args, **kwargs):
                initial = {'emails': list(this.get_emails()) + [u.email for u in this.get_users()],
                           'severity': this.severity,
                           'active': this.active,
                           'grace_period': this.grace_period}
                kwargs['initial'] = initial
                super(F, self).__init__(*args, **kwargs)
                fields = self.fields
                for d in defs:
                    # def.get_fields() can return several fields,
                    # especially when we have per-resource monitoring
                    _fields = d.get_fields()
                    for field in _fields:
                        fields[field.name] = field

        return F(*args_, **kwargs_)

    def process_user_form(self, data, is_json=False):
        """
        Process form data from user and create Notifica
        """

        inst = self
        current_checks = self.checks.all()
        if is_json:
            emails = data.pop('emails', None)
            if emails and isinstance(emails, list):
                emails = '\n'.join(emails)
                data['emails'] = emails

        f = self.get_user_form(data=data)
        if not f.is_valid():
            err = forms.ValidationError(f.errors)
            err.errors = f.errors
            raise err
        current_checks.delete()
        out = []
        fdata = f.cleaned_data
        emails = fdata.pop('emails')
        active = fdata.pop('active')
        severity = fdata.pop('severity', None)
        grace_period = fdata.pop('grace_period', None)
        if severity is not None:
            self.severity = severity
        if active is not None:
            self.active = active
        if grace_period is not None:
            self.grace_period = grace_period
        self.save()

        for key, val in fdata.items():
            # do not create notification check if check value is empty
            if val is None or val == '':
                continue
            _v = key.split('.')
            # syntax of field name:
            # field_id.metric.name.field_name
            mname, field = '.'.join(_v[:-1]), _v[-1]
            metric = Metric.objects.get(name=mname)
            if field == 'max_timeout':
                val = timedelta(seconds=int(val))
            ndef = self.get_definition_for(key)
            ncheck = MetricNotificationCheck.objects.create(notification_check=inst,
                                                            metric=metric,
                                                            definition=ndef,
                                                            **{field: val})
            out.append(ncheck)
        U = get_user_model()
        self.receivers.all().delete()

        for email in emails:
            params = {'notification_check': self}
            try:
                params['user'] = U.objects.get(email=email)
            except U.DoesNotExist:
                params['email'] = email
            NotificationReceiver.objects.create(**params)
        return out

    def get_definition_for(self, def_name):
        _v = def_name.split('.')
        # syntax of field name:
        # field_id.metric.name.field_name
        mname, field = '.'.join(_v[:-1]), _v[-1]
        return self.definitions.get(metric__name=mname, field_option=field)


class NotificationReceiver(models.Model):
    notification_check = models.ForeignKey(NotificationCheck, related_name='receivers')
    user = models.ForeignKey(settings.AUTH_USER_MODEL, null=True, blank=True)
    email = models.EmailField(null=True, blank=True)

    def save(self, *args, **kwargs):
        if not (self.user or self.email):
            raise ValueError("Cannot save empty notification receiver")
        super(NotificationReceiver, self).save(*args, **kwargs)


class NotificationMetricDefinition(models.Model):
    FIELD_OPTION_MIN_VALUE = 'min_value'
    FIELD_OPTION_MAX_VALUE = 'max_value'
    FIELD_OPTION_MAX_TIMEOUT = 'max_timeout'
    FIELD_OPTION_CHOICES = ((FIELD_OPTION_MIN_VALUE, _("Value must be above"),),
                            (FIELD_OPTION_MAX_VALUE, _("Value must be below"),),
                            (FIELD_OPTION_MAX_TIMEOUT, _("Last update must not be older than"),)
                            )

    notification_check = models.ForeignKey(NotificationCheck, related_name='definitions')
    metric = models.ForeignKey(Metric, related_name='notification_checks')
    use_service = models.BooleanField(null=False, default=False)
    use_resource = models.BooleanField(null=False, default=False)
    use_label = models.BooleanField(null=False, default=False)
    use_ows_service = models.BooleanField(null=False, default=False)
    field_option = models.CharField(max_length=32,
                                    choices=FIELD_OPTION_CHOICES,
                                    null=False,
                                    default=FIELD_OPTION_MIN_VALUE)
    description = models.TextField(null=True)
    min_value = models.DecimalField(max_digits=16, decimal_places=4, null=True, default=None, blank=True)
    max_value = models.DecimalField(max_digits=16, decimal_places=4, null=True, default=None, blank=True)
    steps = models.PositiveIntegerField(null=True, blank=True, default=None)

    @property
    def unit(self):
        return self.metric.unit if not self.metric.is_count else ''

    def is_min_val(self):
        return self.field_option == self.FIELD_OPTION_MIN_VALUE

    def is_max_val(self):
        return self.field_option == self.FIELD_OPTION_MAX_VALUE

    def is_max_timeout(self):
        return self.field_option == self.FIELD_OPTION_MAX_TIMEOUT

    @property
    def steps_calculated(self):
        min_, max_, steps = self.min_value, self.max_value, self.steps
        format = '{0:.3g}'
        if steps is not None and min_ is not None and max_ is not None:
            return [format.format(v) for v in NotificationCheck.get_steps(min_, max_, steps)]

    @property
    def is_enabled(self):
        return self.current_value is not None

    @property
    def current_value(self):
        try:
            m = self.metric_check
            if not m:
                return
            val = getattr(m, self.field_option)
            if isinstance(val, timedelta):
                val_ = val.total_seconds()
            else:
                val_ = val
            return {'class': '{}.{}'.format(val.__class__.__module__, val.__class__.__name__),
                    'value': val_}
        except MetricNotificationCheck.DoesNotExist:
            return

    def get_fields(self):
        out = []
        fid_base = self.field_name
        min_, max_, steps = self.min_value, self.max_value, self.steps_calculated

        if steps is not None and min_ is not None and max_ is not None:
            field = forms.ChoiceField(choices=[(v, v,) for v in steps], required=False)
        else:
            fargs = {}
            if max_ is not None:
                fargs['max_value'] = max_
            if min_ is not None:
                fargs['min_value'] = min_
            field = forms.DecimalField(max_digits=12,
                                       decimal_places=2,
                                       required=False,
                                       **fargs)
        field.name = fid_base
        out.append(field)
        return out

    @property
    def field_name(self):
        return '{}.{}'.format(self.metric.name, self.field_option)

    def populate_min_max(self):
        notification = self.notification_check
        uthreshold = notification.get_user_threshold(self)
        self.min_value = uthreshold['min']
        self.max_value = uthreshold['max']
        self.steps = uthreshold['steps']
        try:
            self.metric_check
        except MetricNotificationCheck.DoesNotExist:
            try:
                mcheck = MetricNotificationCheck.objects\
                                                .filter(notification_check=self.notification_check,
                                                        metric=self.metric,
                                                        **{'{}__isnull'.format(self.field_option): False})\
                                                .get()
                if mcheck:
                    self.metric_check = mcheck
            except MetricNotificationCheck.DoesNotExist:
                pass

        self.save()


class MetricNotificationCheck(models.Model):
    notification_check = models.ForeignKey(NotificationCheck, related_name="checks")
    metric = models.ForeignKey(Metric, related_name="checks")
    service = models.ForeignKey(Service, related_name="checks", null=True, blank=True)
    resource = models.ForeignKey(MonitoredResource, null=True, blank=True)
    label = models.ForeignKey(MetricLabel, null=True, blank=True)
    ows_service = models.ForeignKey(OWSService, null=True, blank=True)
    min_value = models.DecimalField(max_digits=16, decimal_places=4, null=True, default=None, blank=True)
    max_value = models.DecimalField(max_digits=16, decimal_places=4, null=True, default=None, blank=True)
    max_timeout = models.DurationField(null=True, blank=True,
                                       help_text=_("Max timeout for given metric before error should be raised")
                                       )
    active = models.BooleanField(default=True, null=False, blank=False)
    definition = models.OneToOneField(NotificationMetricDefinition, null=True, related_name='metric_check')

    def __str__(self):
        indicator = []
        if self.min_value is not None:
            indicator.append("value above {}".format(self.min_value))
        if self.max_value is not None:
            indicator.append("value below {}".format(self.max_value))
        if self.max_timeout is not None:
            indicator.append("value must be collected within {}".format(self.max_timeout))
        indicator = ' and '.join(indicator)
        return "MetricCheck({}@{}: {})".format(self.metric.name, self.service.name if self.service else '', indicator)

    @property
    def field_option(self):
        field_option = None
        if self.min_value:
            field_option = 'min_value'
        elif self.max_value:
            field_option = 'max_value'
        elif self.max_timeout:
            field_option = 'max_timeout'

        if field_option is None:
            raise ValueError("Cannot establish field_option value")
        return field_option

    class MetricValueError(ValueError):

        def __init__(self, metric, check, message, offending_value, threshold_value, description):
            self.metric = metric
            self.check = check
            self.message = message
            self.name = metric.service_metric.metric.name
            self.offending_value = offending_value
            self.threshold_value = threshold_value
            self.severity = check.notification_check.severity
            self.check_url = check.notification_check.url
            self.check_id = check.notification_check.id
            self.spotted_at = datetime.utcnow().replace(tzinfo=pytz.utc)
            self.description = description

            self.valid_from, self.valid_to = metric.valid_from, metric.valid_to

        def __str__(self):
            return "MetricValueError({}: metric {} misses {} check: {})".format(self.severity,
                                                                                self.metric,
                                                                                self.check,
                                                                                self.message)

    def check_value(self, metric, valid_on):
        """
        Check specific metric if it's faulty or not.
        """
        v = metric.value_num
        m = metric.service_metric.metric
        metric_name = m.description or m.name
        unit_name = ' {}'.format(m.unit) if not m.is_count else ''
        had_check = False
        def_msg = self.definition.description
        msg_prefix = []
        if self.ows_service:
            os = self.ows_service
            if os.is_all or os.is_other:
                msg_prefix.append("for {} OWS".format(os.name))
            else:
                msg_prefix.append("for {} OWS".format(os.name))
        if self.service:
            msg_prefix.append("for {} service".format(self.service.name))
        if self.resource:
            msg_prefix.append("for {}[{}] resource".format(self.resource.name, self.resource.type))

        msg_prefix = ' '.join(msg_prefix)
        description_tmpl = ("{} {} should be {{}} "
                            "{{:0.0f}}{}, got {{:0.0f}}{} instead").format(msg_prefix,
                                                                           metric_name,
                                                                           unit_name,
                                                                           unit_name)\
                                                                   .strip()

        if self.min_value is not None:
            had_check = True
            if v < self.min_value:
                msg = "{} {} {}".format(def_msg, int(self.min_value), unit_name)
                description = description_tmpl.format('at least', self.min_value, v)
                raise self.MetricValueError(metric, self, msg, v, self.min_value, description)
        if self.max_value is not None:
            had_check = True
            if v > self.max_value:
                msg = "{} {} {}".format(def_msg, int(self.max_value), unit_name)
                description = description_tmpl.format('at most', self.min_value, v)
                raise self.MetricValueError(metric, self, msg, v, self.max_value, description)

        if self.max_timeout is not None:
            had_check = True

            # we have to check for now, because valid_on may be in the past,
            # metric may be at the valid_on point in time
            valid_on = datetime.utcnow().replace(tzinfo=pytz.utc)
<<<<<<< HEAD
=======
            metric.valid_to = metric.valid_to.replace(tzinfo=pytz.utc)
>>>>>>> 94866488
            if (valid_on - metric.valid_to) > self.max_timeout:
                total_seconds = self.max_timeout.total_seconds()
                actual_seconds = (valid_on - metric.valid_to).total_seconds()
                msg = "{} {} seconds".format(def_msg, int(total_seconds))
                description = description_tmpl.format('recored at most ',
                                                      '{} seconds ago'.format(total_seconds),
                                                      '{} seconds'.format(actual_seconds))
                raise self.MetricValueError(metric, self,
                                            msg,
                                            metric.valid_to,
                                            valid_on,
                                            description
                                            )
        if not had_check:
            raise ValueError("Metric check {} is not checking anything".format(self))

    def check_metric(self, for_timestamp=None):
        """

        """
        if not for_timestamp:
            for_timestamp = datetime.utcnow().replace(tzinfo=pytz.utc)
        qfilter = {'metric': self.metric}
        if self.service:
            qfilter['service'] = self.service
        if self.resource:
            qfilter['resource'] = self.resource
        if self.label:
            qfilter['label'] = self.label
        if self.ows_service:
            qfilter['ows_service'] = self.ows_service
        if self.max_timeout is None:
            metrics = MetricValue.get_for(valid_on=for_timestamp, **qfilter)
        else:
            metrics = MetricValue.get_for(**qfilter)
        if not metrics:
            raise ValueError("Cannot find metric values for {} on {}".format(self.metric, for_timestamp))
        for m in metrics:
            self.check_value(m, for_timestamp)
        return True


class BuiltIns(object):
    service_types = (ServiceType.TYPE_GEONODE, ServiceType.TYPE_GEOSERVER,)
    host_service_types = (ServiceType.TYPE_HOST_GN, ServiceType.TYPE_HOST_GS,)

    metrics_rate = ('response.time', 'response.size',)
    # metrics_count = ('request.count', 'request.method', 'request.

    geonode_metrics = ('request', 'request.count', 'request.ip', 'request.ua', 'request.path',
                       'request.ua.family', 'request.method', 'response.error.count',
                       'request.country', 'request.region', 'request.city',
                       'response.time', 'response.status', 'response.size',
                       'response.error.types',)
    host_metrics = ('load.1m', 'load.5m', 'load.15m',
                    'mem.free', 'mem.usage', 'mem.usage.percent', 'mem.buffers', 'mem.all',
                    'uptime', 'cpu.usage', 'cpu.usage.rate', 'cpu.usage.percent',
                    'storage.free', 'storage.total', 'storage.used',  # mountpoint is the label
                    'network.in', 'network.out', 'network.in.rate', 'network.out.rate',)

    rates = ('response.time', 'response.size', 'network.in.rate', 'network.out.rate', 'load.1m', 'load.5m',
             'load.15m', 'cpu.usage.rate', 'cpu.usage.percent', 'cpu.usage', 'mem.usage.percent',
             'storage.free', 'storage.total', 'storage.used',)

    values = ('request.ip', 'request.ua', 'request.ua.family', 'request.path',
              'request.method', 'request.country', 'request.region',
              'request.city', 'response.status', 'response.ereror.types',)

    values_numeric = ('storage.total', 'storage.used', 'storage.free', 'mem.free', 'mem.usage',
                      'mem.buffers', 'mem.all',)
    counters = ('request.count', 'network.in', 'network.out', 'response.error.count', 'uptime',)

    unit_seconds = ('response.time', 'uptime', 'cpu.usage',)
    unit_bytes = ('response.size', 'network.in', 'network.out',
                  'mem.free', 'mem.usage', 'mem.buffers', 'mem.all',)
    unit_bps = ('network.in.rate', 'network.out.rate',)
    unit_rate = ('cpu.usage.rate', 'load.1m', 'load.5m', 'load.15m',)
    unit_percentage = ('cpu.usage.percent', 'mem.usage.percent',)

    descriptions = {'request.count': 'Number of requests',
                    'response.time': 'Time of making a response',
                    'request.ip': 'IP Address of source of request',
                    'request.ua': 'User Agent of source of request',
                    'request.path': 'Request URL',
                    'network.in.rate': 'Network incoming traffic rate',
                    'network.out.rate': 'Network outgoing traffic rate',
                    'network.out.rate': 'Network outgoing traffic rate',
                    'network.out': 'Network outgoing traffic bytes',
                    'network.in': 'Network incoming traffic bytes',
                    }


def populate():
    for m in BuiltIns.geonode_metrics + BuiltIns.host_metrics:
        Metric.objects.get_or_create(name=m)
    for st in BuiltIns.service_types + BuiltIns.host_service_types:
        ServiceType.objects.get_or_create(name=st)

    for st in BuiltIns.service_types:
        for m in BuiltIns.geonode_metrics:
            _st = ServiceType.objects.get(name=st)
            _m = Metric.objects.get(name=m)
            ServiceTypeMetric.objects.get_or_create(service_type=_st, metric=_m)
    for st in BuiltIns.host_service_types:
        for m in BuiltIns.host_metrics:
            _st = ServiceType.objects.get(name=st)
            _m = Metric.objects.get(name=m)
            ServiceTypeMetric.objects.get_or_create(service_type=_st, metric=_m)
    Metric.objects.filter(name__in=BuiltIns.counters).update(type=Metric.TYPE_COUNT)
    Metric.objects.filter(name__in=BuiltIns.rates).update(type=Metric.TYPE_RATE)
    Metric.objects.filter(name__in=BuiltIns.values).update(type=Metric.TYPE_VALUE)
    Metric.objects.filter(name__in=BuiltIns.values_numeric).update(type=Metric.TYPE_VALUE_NUMERIC)

    for otype, otype_name in OWSService.OWS_TYPES:
        OWSService.objects.get_or_create(name=otype)

    for attr_name in dir(BuiltIns):
        if not attr_name.startswith('unit_'):
            continue
        val = getattr(BuiltIns, attr_name)
        uname = getattr(Metric, attr_name.upper())
        for mname in val:
            m = Metric.objects.get(name=mname)
            m.unit = uname
            m.save()
    Metric.objects.filter(unit__isnull=True).update(unit=Metric.UNIT_COUNT)
    for m, d in BuiltIns.descriptions.items():
        metric = Metric.objects.get(name=m)
        metric.description = d
        metric.save()


def do_autoconfigure():
    """
    Create configuration from geonode's settings:
     * extract all hosts
     * create geonode instances
      * create host-geonode instances (favor this instead of geoserver)

     * create geoserver instances
      * create host-geoserver instances if needed
    """
    # get list of services
    wsite = urlparse(settings.SITEURL)
    # default host
    hosts = [(wsite.hostname, gethostbyname(wsite.hostname),)]
    # default geonode
    geonode_name = settings.MONITORING_SERVICE_NAME or '{}-geonode'.format(wsite.hostname)
    geonodes = [(geonode_name, settings.SITEURL, hosts[0])]

    geoservers = []
    for k, val in settings.OGC_SERVER.items():
        if val.get('BACKEND') == 'geonode.geoserver':
            gname = '{}-geoserver'.format(k)
            gsite = urlparse(val['LOCATION'])
            ghost = (gsite.hostname, gethostbyname(gsite.hostname),)
            if ghost not in hosts:
                hosts.append(ghost)
            geoservers.append((gname, val['LOCATION'], ghost,))

    hosts_map = {}
    for host in hosts:
        try:
            h = Host.objects.get(name=host[0])
            if h.ip != host[1]:
                print("Different ip. got", h.ip, "instead of", host[1])
        except Host.DoesNotExist:
            h = Host.objects.create(name=host[0], ip=host[1])
        hosts_map[h.name] = h

    geonode_type = ServiceType.objects.get(name=ServiceType.TYPE_GEONODE)
    geoserver_type = ServiceType.objects.get(name=ServiceType.TYPE_GEOSERVER)

    hostgeonode_type = ServiceType.objects.get(name=ServiceType.TYPE_HOST_GN)
    hostgeoserver_type = ServiceType.objects.get(name=ServiceType.TYPE_HOST_GS)

    for geonode in geonodes:
        host_name = geonode[2][0]
        host_ip = geonode[2][1]
        host = hosts_map.get(host_name) or Host.objects.create(name=host_name, ip=host_ip)

        try:
            Service.objects.get(name=geonode[0])
        except Service.DoesNotExist:
            Service.objects.create(name=geonode[0], url=geonode[1], host=host, service_type=geonode_type)

        shost_name = '{}-hostgeonode'.format(host.name)
        try:
            Service.objects.get(name=shost_name)
        except Service.DoesNotExist:
            Service.objects.create(host=host, service_type=hostgeonode_type, url=geonode[1], name=shost_name)

    for geoserver in geoservers:
        host_name = geoserver[2][0]
        host_ip = geoserver[2][1]
        host = hosts_map.get(host_name) or Host.objects.create(name=host_name, ip=host_ip)
        try:
            Service.objects.get(name=geoserver[0])
        except Service.DoesNotExist:
            Service.objects.create(name=geoserver[0], url=geoserver[1], host=host, service_type=geoserver_type)
        shost_name = '{}-hostgeoserver'.format(host.name)
        try:
            Service.objects.get(name=shost_name)
        except Service.DoesNotExist:
            Service.objects.create(host=host, service_type=hostgeoserver_type, url=geoserver[1], name=shost_name)

    do_reload()


def do_reload():
    """
    This will reload uwsgi if it's available
    """
    try:
        import uwsgi
        uwsgi.reload()
        return
    except ImportError:
        pass<|MERGE_RESOLUTION|>--- conflicted
+++ resolved
@@ -747,10 +747,7 @@
         if self.last_send is None:
             return True
         now = datetime.utcnow().replace(tzinfo=pytz.utc)
-<<<<<<< HEAD
-=======
         self.last_send = self.last_send.replace(tzinfo=pytz.utc)
->>>>>>> 94866488
         if (self.last_send + self.grace_period) > now:
             return False
         return True
@@ -1202,10 +1199,7 @@
             # we have to check for now, because valid_on may be in the past,
             # metric may be at the valid_on point in time
             valid_on = datetime.utcnow().replace(tzinfo=pytz.utc)
-<<<<<<< HEAD
-=======
             metric.valid_to = metric.valid_to.replace(tzinfo=pytz.utc)
->>>>>>> 94866488
             if (valid_on - metric.valid_to) > self.max_timeout:
                 total_seconds = self.max_timeout.total_seconds()
                 actual_seconds = (valid_on - metric.valid_to).total_seconds()
