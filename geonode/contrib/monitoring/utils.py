--- conflicted
+++ resolved
@@ -171,11 +171,7 @@
     def _from_xml(self, val):
         try:
             return xmljson.yahoo.data(val)
-<<<<<<< HEAD
-        except:
-=======
         except BaseException:
->>>>>>> 94866488
             # raise ValueError("Cannot convert from val %s" % val)
             pass
 
@@ -185,12 +181,8 @@
     def to_json(self, data, from_format):
         h = getattr(self, '_from_{}'.format(from_format), None)
         if not h or not data:
-<<<<<<< HEAD
-            raise ValueError("Cannot convert from {} - no handler".format(from_format))
-=======
             raise ValueError(
                 "Cannot convert from {} - no handler".format(from_format))
->>>>>>> 94866488
         return h(data)
 
 
