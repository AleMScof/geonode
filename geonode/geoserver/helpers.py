# -*- coding: utf-8 -*-
#########################################################################
#
# Copyright (C) 2012 OpenPlans
#
# This program is free software: you can redistribute it and/or modify
# it under the terms of the GNU General Public License as published by
# the Free Software Foundation, either version 3 of the License, or
# (at your option) any later version.
#
# This program is distributed in the hope that it will be useful,
# but WITHOUT ANY WARRANTY; without even the implied warranty of
# MERCHANTABILITY or FITNESS FOR A PARTICULAR PURPOSE. See the
# GNU General Public License for more details.
#
# You should have received a copy of the GNU General Public License
# along with this program. If not, see <http://www.gnu.org/licenses/>.
#
#########################################################################

import sys, os
import logging
import re
import errno
import uuid
import datetime
from itertools import cycle, izip

from django.conf import settings
from django.contrib.contenttypes.models import ContentType
from django.db.models.signals import pre_delete

from geonode.utils import _user, _password, ogc_server_settings

from geoserver.catalog import Catalog, FailedRequestError
from geoserver.store import CoverageStore, DataStore
from geoserver.workspace import Workspace

from dialogos.models import Comment
from agon_ratings.models import OverallRating

logger = logging.getLogger(__name__)

_punc = re.compile(r"[\.:]") #regex for punctuation that confuses restconfig
_foregrounds = ["#ffbbbb", "#bbffbb", "#bbbbff", "#ffffbb", "#bbffff", "#ffbbff"]
_backgrounds = ["#880000", "#008800", "#000088", "#888800", "#008888", "#880088"]
_marks = ["square", "circle", "cross", "x", "triangle"]
_style_contexts = izip(cycle(_foregrounds), cycle(_backgrounds), cycle(_marks))
_default_style_names = ["point", "line", "polygon", "raster"]

def _add_sld_boilerplate(symbolizer):
    """
    Wrap an XML snippet representing a single symbolizer in the appropriate
    elements to make it a valid SLD which applies that symbolizer to all features,
    including format strings to allow interpolating a "name" variable in.
    """
    return """
<StyledLayerDescriptor version="1.0.0" xmlns="http://www.opengis.net/sld" xmlns:ogc="http://www.opengis.net/ogc"
  xmlns:xlink="http://www.w3.org/1999/xlink" xmlns:xsi="http://www.w3.org/2001/XMLSchema-instance"
  xsi:schemaLocation="http://www.opengis.net/sld http://schemas.opengis.net/sld/1.0.0/StyledLayerDescriptor.xsd">
  <NamedLayer>
    <Name>%(name)s</Name>
    <UserStyle>
    <Name>%(name)s</Name>
    <Title>%(name)s</Title>
      <FeatureTypeStyle>
        <Rule>
""" + symbolizer + """
        </Rule>
      </FeatureTypeStyle>
    </UserStyle>
  </NamedLayer>
</StyledLayerDescriptor>
"""

_raster_template = """
<RasterSymbolizer>
    <Opacity>1.0</Opacity>
</RasterSymbolizer>
"""

_polygon_template = """
<PolygonSymbolizer>
  <Fill>
    <CssParameter name="fill">%(bg)s</CssParameter>
  </Fill>
  <Stroke>
    <CssParameter name="stroke">%(fg)s</CssParameter>
    <CssParameter name="stroke-width">0.7</CssParameter>
  </Stroke>
</PolygonSymbolizer>
"""

_line_template = """
<LineSymbolizer>
  <Stroke>
    <CssParameter name="stroke">%(bg)s</CssParameter>
    <CssParameter name="stroke-width">3</CssParameter>
  </Stroke>
</LineSymbolizer>
</Rule>
</FeatureTypeStyle>
<FeatureTypeStyle>
<Rule>
<LineSymbolizer>
  <Stroke>
    <CssParameter name="stroke">%(fg)s</CssParameter>
  </Stroke>
</LineSymbolizer>
"""

_point_template = """
<PointSymbolizer>
  <Graphic>
    <Mark>
      <WellKnownName>%(mark)s</WellKnownName>
      <Fill>
        <CssParameter name="fill">%(bg)s</CssParameter>
      </Fill>
      <Stroke>
        <CssParameter name="stroke">%(fg)s</CssParameter>
      </Stroke>
    </Mark>
    <Size>10</Size>
  </Graphic>
</PointSymbolizer>
"""

_style_templates = dict(
    raster = _add_sld_boilerplate(_raster_template),
    polygon = _add_sld_boilerplate(_polygon_template),
    line = _add_sld_boilerplate(_line_template),
    point = _add_sld_boilerplate(_point_template)
)

def _style_name(resource):
    return _punc.sub("_", resource.store.workspace.name + ":" + resource.name)

def get_sld_for(layer):
    # FIXME: GeoServer sometimes fails to associate a style with the data, so
    # for now we default to using a point style.(it works for lines and
    # polygons, hope this doesn't happen for rasters  though)
    name = layer.default_style.name if layer.default_style is not None else "point"

    # FIXME: When gsconfig.py exposes the default geometry type for vector
    # layers we should use that rather than guessing based on the auto-detected
    # style.

    if name in _style_templates:
        fg, bg, mark = _style_contexts.next()
        return _style_templates[name] % dict(name=layer.name, fg=fg, bg=bg, mark=mark)
    else:
        return None

def fixup_style(cat, resource, style):
    logger.debug("Creating styles for layers associated with [%s]", resource)
    layers = cat.get_layers(resource=resource)
    logger.info("Found %d layers associated with [%s]", len(layers), resource)
    for lyr in layers:
        if lyr.default_style.name in _style_templates:
            logger.info("%s uses a default style, generating a new one", lyr)
            name = _style_name(resource)
            if style is None:
                sld = get_sld_for(lyr)
            else: 
                sld = style.read()
            logger.info("Creating style [%s]", name)
            style = cat.create_style(name, sld)
            lyr.default_style = cat.get_style(name)
            logger.info("Saving changes to %s", lyr)
            cat.save(lyr)
            logger.info("Successfully updated %s", lyr)

def cascading_delete(cat, layer_name):
    resource = None
    try:
        if layer_name.find(':') != -1:
            workspace, name = layer_name.split(':')
            ws = cat.get_workspace(workspace)
            if ws == None:
                logger.debug('cascading delete was called on a layer where the workspace was not found')
                return
            resource = cat.get_resource(name, workspace = workspace)
        else:
            resource = cat.get_resource(layer_name)
    except EnvironmentError, e: 
      if e.errno == errno.ECONNREFUSED:
        msg = ('Could not connect to geoserver at "%s"'
               'to save information for layer "%s"' % (
               ogc_server_settings.LOCATION, layer_name)
              )
        logger.warn(msg, e)
        return None
      else:
        raise e

    if resource is None:
        # If there is no associated resource,
        # this method can not delete anything.
        # Let's return and make a note in the log.
        logger.debug('cascading_delete was called with a non existent resource')
        return
    resource_name = resource.name
    lyr = cat.get_layer(resource_name)
    if(lyr is not None): #Already deleted
        store = resource.store
        styles = lyr.styles + [lyr.default_style]
        cat.delete(lyr)
        for s in styles: 
            if s is not None and s.name not in _default_style_names:
                try:
                    cat.delete(s, purge=True)
                except FailedRequestError as e:
                    # Trying to delete a shared style will fail
                    # We'll catch the exception and log it.
                    logger.debug(e)

        #Due to a possible bug of geoserver, we need this trick for now
        try:
            cat.delete(resource) #This will fail
        except:
            cat.reload() #this preservers the integrity of geoserver
            
        if store.resource_type == 'dataStore' and 'dbtype' in store.connection_parameters and store.connection_parameters['dbtype'] == 'postgis':
            delete_from_postgis(resource_name)
        else:
            try:
                cat.delete(store, recurse=True)
            except FailedRequestError as e:
                # Trying to delete a shared store will fail 
                # We'll catch the exception and log it.
                logger.debug(e) 


def delete_from_postgis(resource_name):
    """
    Delete a table from PostGIS (because Geoserver won't do it yet);
    to be used after deleting a layer from the system.
    """
    import psycopg2
    dsname = ogc_server_settings.DATASTORE
    db = ogc_server_settings.datastore_db
    conn=psycopg2.connect("dbname='" + db['NAME'] + "' user='" + db['USER'] + "'  password='" + db['PASSWORD'] + "' port=" + db['PORT'] + " host='" + db['HOST'] + "'")
    try:
        cur = conn.cursor()
        cur.execute("SELECT DropGeometryTable ('%s')" %  resource_name)
        conn.commit()
    except Exception, e:
        logger.error("Error deleting PostGIS table %s:%s", resource_name, str(e))
    finally:
        conn.close()

def gs_slurp(ignore_errors=True, verbosity=1, console=None, owner=None, workspace=None, store=None, filter=None, skip_unadvertised=False, remove_deleted=False):
    """Configure the layers available in GeoServer in GeoNode.

       It returns a list of dictionaries with the name of the layer,
       the result of the operation and the errors and traceback if it failed.
    """

    # avoid circular import problem
    from geonode.layers.models import set_attributes

    if console is None:
        console = open(os.devnull, 'w')

    if verbosity > 1:
        print >> console, "Inspecting the available layers in GeoServer ..."
    cat = Catalog(ogc_server_settings.internal_rest, _user, _password)
    if workspace is not None:
        workspace = cat.get_workspace(workspace)
<<<<<<< HEAD
        if workspace is None:
            resources = []
        else:
            resources = cat.get_resources(workspace=workspace)
=======
        #workspace should be returned if exists, otherwise throw an error
        if workspace is not None:
            #assume store exists within workspace:
            if store is not None:
                store = cat.get_store(store, workspace=workspace)
                resources = cat.get_resources(store=store)
            else: resources = cat.get_resources(workspace=workspace)
        else: raise Exception("Workspace does not exist in the GeoServer instance")
>>>>>>> 38dbb2b1
    elif store is not None:
        store = cat.get_store(store)
        resources = cat.get_resources(store=store)
    else:
        resources = cat.get_resources(workspace=workspace)
    if remove_deleted:
        resources_for_delete_compare = resources[:]
        workspace_for_delete_compare = workspace
        # filter out layers for delete comparison with GeoNode layers by following criteria:
        # enabled = true, if --skip-unadvertised: advertised = true, but disregard the filter parameter in the case of deleting layers
        resources_for_delete_compare = [k for k in resources_for_delete_compare if k.enabled == "true"]
        if skip_unadvertised: resources_for_delete_compare = [k for k in resources_for_delete_compare if k.advertised == "true" or k.advertised == True or k.advertised is None]
    if filter:
        resources = [k for k in resources if filter in k.name]

    # filter out layers depending on enabled, advertised status:
    resources = [k for k in resources if k.enabled == "true"]
    if skip_unadvertised: resources = [k for k in resources if k.advertised == "true" or k.advertised == True or k.advertised is None]
    
    # TODO: Should we do something with these?
    # i.e. look for matching layers in GeoNode and also disable? 
    disabled_resources = [k for k in resources if k.enabled == "false"]
    
    number = len(resources)
    if verbosity > 1:
        msg = "Found %d layers, starting processing" % number
        print >> console, msg
    output = {
        'stats': {
            'failed':0,
            'updated':0,
            'created':0,
            'deleted':0,
        },
        'layers': [],
        'deleted_layers': []
    }
    start = datetime.datetime.now()
    for i, resource in enumerate(resources):
        name = resource.name
        store = resource.store
        workspace = store.workspace
        try:
            # Avoid circular import problem
            from geonode.layers.models import Layer
            layer, created = Layer.objects.get_or_create(name=name, defaults = {
                "workspace": workspace.name,
                "store": store.name,
                "storeType": store.resource_type,
                "typename": "%s:%s" % (workspace.name.encode('utf-8'), resource.name.encode('utf-8')),
                "title": resource.title or 'No title provided',
                "abstract": resource.abstract or 'No abstract provided',
                "owner": owner,
                "uuid": str(uuid.uuid4())
            })
            layer.save()
            # recalculate the layer statistics
            set_attributes(layer, overwrite=True)

        except Exception, e:
            if ignore_errors:
                status = 'failed'
                exception_type, error, traceback = sys.exc_info()
            else:
                if verbosity > 0:
                    msg = "Stopping process because --ignore-errors was not set and an error was found."
                    print >> sys.stderr, msg
                raise Exception('Failed to process %s' % resource.name.encode('utf-8'), e), None, sys.exc_info()[2]
        else:
            if created:
                layer.set_default_permissions()
                status = 'created'
                output['stats']['created']+=1
            else:
                status = 'updated'
                output['stats']['updated']+=1

        msg = "[%s] Layer %s (%d/%d)" % (status, name, i+1, number)
        info = {'name': name, 'status': status}
        if status == 'failed':
            output['stats']['failed']+=1
            info['traceback'] = traceback
            info['exception_type'] = exception_type
            info['error'] = error
        output['layers'].append(info)
        if verbosity > 0:
            print >> console, msg
    
    if remove_deleted:
        from geonode.layers.models import Layer
        q = Layer.objects.filter()
        if workspace_for_delete_compare is not None:
            if isinstance(workspace_for_delete_compare, Workspace): q = q.filter(workspace__exact=workspace_for_delete_compare.name)
            else: q = q.filter(workspace__exact=workspace_for_delete_compare)
        if store is not None:
            if isinstance(store, CoverageStore) or isinstance(store, DataStore): q = q.filter(store__exact=store.name)
            else: q = q.filter(store__exact=store)
        logger.debug("Executing 'remove_deleted' logic")
        logger.debug("GeoNode Layers Found:")
        
        # compare the list of GeoNode layers obtained via query/filter with valid resources found in GeoServer 
        # filtered per options passed to updatelayers: --workspace, --store, --skip-unadvertised
        # add any layers not found in GeoServer to deleted_layers (must match workspace and store as well):
        deleted_layers = []
        for layer in q:
            logger.debug("GeoNode Layer info: name: %s, workspace: %s, store: %s", layer.name, layer.workspace, layer.store)
            layer_found_in_geoserver = False
            for resource in resources_for_delete_compare:
                #if layer.name matches a GeoServer resource, check also that workspace and store match, mark valid:
                if layer.name == resource.name:
                    if layer.workspace == resource.workspace.name and layer.store == resource.store.name:
                        logger.debug("Matches GeoServer layer: name: %s, workspace: %s, store: %s", resource.name,resource.workspace.name, resource.store.name)
                        layer_found_in_geoserver = True
            if not layer_found_in_geoserver: 
                logger.debug("----- Layer %s not matched, marked for deletion ---------------", layer.name)
                deleted_layers.append(layer)
        
        number_deleted = len(deleted_layers)
        if verbosity > 1:
            msg = "\nFound %d layers to delete, starting processing" % number_deleted if number_deleted > 0 else "\nFound %d layers to delete" % number_deleted
            print >> console, msg
        
        for i, layer in enumerate(deleted_layers):
            logger.debug("GeoNode Layer to delete: name: %s, workspace: %s, store: %s", layer.name, layer.workspace, layer.store)
            try:
                from geonode.layers.models import geoserver_pre_delete
                #delete ratings, comments, and taggit tags:
                ct = ContentType.objects.get_for_model(layer)
                OverallRating.objects.filter(content_type = ct, object_id = layer.id).delete()
                Comment.objects.filter(content_type = ct, object_id = layer.id).delete()
                layer.keywords.clear()
                
                pre_delete.disconnect(geoserver_pre_delete, sender=Layer)
                layer.delete()
                output['stats']['deleted']+=1
                status = "delete_succeeded"
            except Exception, e:
                status = "delete_failed"
            finally:
                pre_delete.connect(geoserver_pre_delete, sender=Layer)
            
            msg = "[%s] Layer %s (%d/%d)" % (status, layer.name, i+1, number_deleted)
            info = {'name': layer.name, 'status': status}
            if status == "delete_failed":
                exception_type, error, traceback = sys.exc_info()
                info['traceback'] = traceback
                info['exception_type'] = exception_type
                info['error'] = error
            output['deleted_layers'].append(info)
            if verbosity > 0:
                print >> console, msg

    finish = datetime.datetime.now()
    td = finish - start
    output['stats']['duration_sec'] = td.microseconds / 1000000 + td.seconds + td.days * 24 * 3600
    return output

def get_stores(store_type = None):
    cat = Catalog(ogc_server_settings.internal_rest, _user, _password)
    stores = cat.get_stores()
    store_list = []
    for store in stores:
        store.fetch()
        stype = store.dom.find('type').text.lower()
        if store_type and store_type.lower() == stype:
            store_list.append({'name':store.name, 'type': stype})
        elif store_type is None:
            store_list.append({'name':store.name, 'type': stype})
    return store_list<|MERGE_RESOLUTION|>--- conflicted
+++ resolved
@@ -268,21 +268,17 @@
     cat = Catalog(ogc_server_settings.internal_rest, _user, _password)
     if workspace is not None:
         workspace = cat.get_workspace(workspace)
-<<<<<<< HEAD
-        if workspace is None:
-            resources = []
-        else:
-            resources = cat.get_resources(workspace=workspace)
-=======
+
         #workspace should be returned if exists, otherwise throw an error
         if workspace is not None:
             #assume store exists within workspace:
             if store is not None:
                 store = cat.get_store(store, workspace=workspace)
                 resources = cat.get_resources(store=store)
-            else: resources = cat.get_resources(workspace=workspace)
-        else: raise Exception("Workspace does not exist in the GeoServer instance")
->>>>>>> 38dbb2b1
+            else:
+                resources = cat.get_resources(workspace=workspace)
+        else:
+            raise Exception("Workspace does not exist in the GeoServer instance")
     elif store is not None:
         store = cat.get_store(store)
         resources = cat.get_resources(store=store)
