# -*- coding: utf-8 -*-
#########################################################################
#
# Copyright (C) 2012 OpenPlans
#
# This program is free software: you can redistribute it and/or modify
# it under the terms of the GNU General Public License as published by
# the Free Software Foundation, either version 3 of the License, or
# (at your option) any later version.
#
# This program is distributed in the hope that it will be useful,
# but WITHOUT ANY WARRANTY; without even the implied warranty of
# MERCHANTABILITY or FITNESS FOR A PARTICULAR PURPOSE. See the
# GNU General Public License for more details.
#
# You should have received a copy of the GNU General Public License
# along with this program. If not, see <http://www.gnu.org/licenses/>.
#
#########################################################################

import os
import tempfile
import taggit

from django import forms
from django.utils import simplejson as json

from geonode.layers.models import Layer
from geonode.people.models import Contact


class JSONField(forms.CharField):
    def clean(self, text):
        text = super(JSONField, self).clean(text)
        try:
            return json.loads(text)
        except ValueError:
            raise forms.ValidationError("this field must be valid JSON")


class LayerForm(forms.ModelForm):
    date = forms.DateTimeField(widget=forms.SplitDateTimeWidget)
    date.widget.widgets[0].attrs = {"class":"date"}
    date.widget.widgets[1].attrs = {"class":"time"}
    temporal_extent_start = forms.DateField(required=False,widget=forms.DateInput(attrs={"class":"date"}))
    temporal_extent_end = forms.DateField(required=False,widget=forms.DateInput(attrs={"class":"date"}))

    poc = forms.ModelChoiceField(empty_label = "Person outside GeoNode (fill form)",
                                 label = "Point Of Contact", required=False,
                                 queryset = Contact.objects.exclude(user=None))

    metadata_author = forms.ModelChoiceField(empty_label = "Person outside GeoNode (fill form)",
                                             label = "Metadata Author", required=False,
                                             queryset = Contact.objects.exclude(user=None))
    keywords = taggit.forms.TagField()
    class Meta:
        model = Layer
        exclude = ('contacts','workspace', 'store', 'name', 'uuid', 'storeType', 'typename',
<<<<<<< HEAD
                   'csw_typename', 'csw_schema', 'csw_mdsource', 'csw_type',
                   'csw_wkt_geometry', 'metadata_xml', 'csw_anytext')

=======
                   'bbox_x0', 'bbox_x1', 'bbox_y0', 'bbox_y1', 'srid')
>>>>>>> 5baf21f9

class LayerUploadForm(forms.Form):
    base_file = forms.FileField()
    dbf_file = forms.FileField(required=False)
    shx_file = forms.FileField(required=False)
    prj_file = forms.FileField(required=False)

    spatial_files = ("base_file", "dbf_file", "shx_file", "prj_file")

    def clean(self):
        cleaned = super(LayerUploadForm, self).clean()
        base_name, base_ext = os.path.splitext(cleaned["base_file"].name)
        if base_ext.lower() not in (".shp", ".tif", ".tiff", ".geotif", ".geotiff"):
            raise forms.ValidationError("Only Shapefiles and GeoTiffs are supported. You uploaded a %s file" % base_ext)
        if base_ext.lower() == ".shp":
            dbf_file = cleaned["dbf_file"]
            shx_file = cleaned["shx_file"]
            if dbf_file is None or shx_file is None:
                raise forms.ValidationError("When uploading Shapefiles, .SHX and .DBF files are also required.")
            dbf_name, __ = os.path.splitext(dbf_file.name)
            shx_name, __ = os.path.splitext(shx_file.name)
            if dbf_name != base_name or shx_name != base_name:
                raise forms.ValidationError("It looks like you're uploading "
                    "components from different Shapefiles. Please "
                    "double-check your file selections.")
            if cleaned["prj_file"] is not None:
                prj_file = cleaned["prj_file"].name
                if os.path.splitext(prj_file)[0] != base_name:
                    raise forms.ValidationError("It looks like you're "
                        "uploading components from different Shapefiles. "
                        "Please double-check your file selections.")
        return cleaned

    def write_files(self):
        tempdir = tempfile.mkdtemp()
        for field in self.spatial_files:
            f = self.cleaned_data[field]
            if f is not None:
                path = os.path.join(tempdir, f.name)
                with open(path, 'w') as writable:
                    for c in f.chunks():
                        writable.write(c)
        absolute_base_file = os.path.join(tempdir,
                self.cleaned_data["base_file"].name)
        return tempdir, absolute_base_file


class NewLayerUploadForm(LayerUploadForm):
    sld_file = forms.FileField(required=False)

    abstract = forms.CharField(required=False)
    layer_title = forms.CharField(required=False)
    permissions = JSONField()

    spatial_files = ("base_file", "dbf_file", "shx_file", "prj_file", "sld_file")


class LayerDescriptionForm(forms.Form):
    title = forms.CharField(300)
    abstract = forms.CharField(1000, widget=forms.Textarea, required=False)
    keywords = forms.CharField(500, required=False)<|MERGE_RESOLUTION|>--- conflicted
+++ resolved
@@ -56,13 +56,9 @@
     class Meta:
         model = Layer
         exclude = ('contacts','workspace', 'store', 'name', 'uuid', 'storeType', 'typename',
-<<<<<<< HEAD
+                   'bbox_x0', 'bbox_x1', 'bbox_y0', 'bbox_y1', 'srid',
                    'csw_typename', 'csw_schema', 'csw_mdsource', 'csw_type',
                    'csw_wkt_geometry', 'metadata_xml', 'csw_anytext')
-
-=======
-                   'bbox_x0', 'bbox_x1', 'bbox_y0', 'bbox_y1', 'srid')
->>>>>>> 5baf21f9
 
 class LayerUploadForm(forms.Form):
     base_file = forms.FileField()
