--- conflicted
+++ resolved
@@ -82,16 +82,10 @@
 from geonode.base.views import batch_modify
 from geonode.base.models import Thesaurus
 from geonode.maps.models import Map
-<<<<<<< HEAD
-from geonode.geoserver.helpers import (cascading_delete, gs_catalog,
-                                       ogc_server_settings, save_style,
-                                       extract_name_from_sld, _invalidate_geowebcache_layer)
-=======
 from geonode.geoserver.helpers import (cascading_delete,
                                        gs_catalog,
                                        ogc_server_settings,
                                        set_layer_style)
->>>>>>> 94866488
 from .tasks import delete_layer
 
 if check_ogc_backend(geoserver.BACKEND_PACKAGE):
@@ -218,51 +212,7 @@
                         msg = 'Failed to process.  Could not find matching layer.'
                         raise Exception(msg)
                     sld = open(base_file).read()
-<<<<<<< HEAD
-                    # Check SLD is valid
-                    extract_name_from_sld(gs_catalog, sld, sld_file=base_file)
-
-                    match = None
-                    styles = list(saved_layer.styles.all()) + [
-                        saved_layer.default_style]
-                    for style in styles:
-                        if style and style.name == saved_layer.name:
-                            match = style
-                            break
-                    cat = gs_catalog
-                    layer = cat.get_layer(title)
-                    if match is None:
-                        try:
-                            cat.create_style(saved_layer.name, sld, raw=True, workspace=settings.DEFAULT_WORKSPACE)
-                            style = cat.get_style(saved_layer.name, workspace=settings.DEFAULT_WORKSPACE) or \
-                                cat.get_style(saved_layer.name)
-                            if layer and style:
-                                layer.default_style = style
-                                cat.save(layer)
-                                saved_layer.default_style = save_style(style)
-                        except Exception as e:
-                            logger.exception(e)
-                    else:
-                        style = cat.get_style(saved_layer.name, workspace=settings.DEFAULT_WORKSPACE) or \
-                            cat.get_style(saved_layer.name)
-                        # style.update_body(sld)
-                        try:
-                            cat.create_style(saved_layer.name, sld, overwrite=True, raw=True,
-                                             workspace=settings.DEFAULT_WORKSPACE)
-                            style = cat.get_style(saved_layer.name, workspace=settings.DEFAULT_WORKSPACE) or \
-                                cat.get_style(saved_layer.name)
-                            if layer and style:
-                                layer.default_style = style
-                                cat.save(layer)
-                                saved_layer.default_style = save_style(style)
-                        except Exception as e:
-                            logger.exception(e)
-
-                    # Invalidate GeoWebCache for the updated resource
-                    _invalidate_geowebcache_layer(saved_layer.alternate)
-=======
                     set_layer_style(saved_layer, title, base_file, sld)
->>>>>>> 94866488
 
             except Exception as e:
                 exception_type, error, tb = sys.exc_info()
@@ -698,12 +648,8 @@
     context_dict = {}
     data_dict = json.loads(request.POST.get('json_data'))
     layername = data_dict['layer_name']
-<<<<<<< HEAD
-    filtered_attributes = [x for x in data_dict['filtered_attributes'].split(',') if '/load_layer_data' not in x]
-=======
     filtered_attributes = [x for x in data_dict['filtered_attributes'].split(
         ',') if '/load_layer_data' not in x]
->>>>>>> 94866488
     workspace, name = layername.split(':')
     location = "{location}{service}".format(** {
         'location': settings.OGC_SERVER['default']['LOCATION'],
@@ -711,12 +657,8 @@
     })
 
     try:
-<<<<<<< HEAD
-        # TODO: should be improved by using OAuth2 token (or at least user related to it) instead of super-powers
-=======
         # TODO: should be improved by using OAuth2 token (or at least user
         # related to it) instead of super-powers
->>>>>>> 94866488
         username = settings.OGC_SERVER['default']['USER']
         password = settings.OGC_SERVER['default']['PASSWORD']
         wfs = WebFeatureService(
@@ -742,33 +684,20 @@
         for i in range(len(decoded_features)):
             for key, value in decoded_features[i]['properties'].iteritems():
                 if value != '' and isinstance(value, (string_types, int, float)) and (
-<<<<<<< HEAD
-                '/load_layer_data' not in value):
-                        properties[key].append(value)
-=======
                         '/load_layer_data' not in value):
                     properties[key].append(value)
->>>>>>> 94866488
 
         for key in properties:
             properties[key] = list(set(properties[key]))
             properties[key].sort()
 
         context_dict["feature_properties"] = properties
-<<<<<<< HEAD
-    except:
-        import traceback
-        traceback.print_exc()
-        print "Possible error with OWSLib."
-    return HttpResponse(json.dumps(context_dict), content_type="application/json")
-=======
     except BaseException:
         import traceback
         traceback.print_exc()
         logger.error("Possible error with OWSLib.")
     return HttpResponse(json.dumps(context_dict),
                         content_type="application/json")
->>>>>>> 94866488
 
 
 def layer_feature_catalogue(
