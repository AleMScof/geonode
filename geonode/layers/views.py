# -*- coding: utf-8 -*-
#########################################################################
#
# Copyright (C) 2012 OpenPlans
#
# This program is free software: you can redistribute it and/or modify
# it under the terms of the GNU General Public License as published by
# the Free Software Foundation, either version 3 of the License, or
# (at your option) any later version.
#
# This program is distributed in the hope that it will be useful,
# but WITHOUT ANY WARRANTY; without even the implied warranty of
# MERCHANTABILITY or FITNESS FOR A PARTICULAR PURPOSE. See the
# GNU General Public License for more details.
#
# You should have received a copy of the GNU General Public License
# along with this program. If not, see <http://www.gnu.org/licenses/>.
#
#########################################################################

import re
import os
import logging
import shutil

from urllib import urlencode
from urlparse import urlparse

from django.contrib.auth import authenticate, get_backends as get_auth_backends
from django.contrib.auth.decorators import login_required
from django.contrib.auth.models import User
from django.core.urlresolvers import reverse
from django.core.exceptions import PermissionDenied
from django.http import HttpResponse, HttpResponseRedirect
from django.shortcuts import render_to_response
from django.conf import settings
from django.template import RequestContext
from django.utils.translation import ugettext as _
from django.utils import simplejson as json
from django.utils.html import escape
from django.views.decorators.http import require_POST
from django.views.generic.list import ListView
from django.template.defaultfilters import slugify
from django.db.models import Q
from django.shortcuts import get_object_or_404

from geonode.utils import http_client, _split_query, _get_basic_auth_info
from geonode.layers.forms import LayerForm, LayerUploadForm, NewLayerUploadForm, LayerAttributeForm
from geonode.layers.models import Layer, ContactRole, Attribute, TopicCategory
from geonode.utils import default_map_config
from geonode.utils import GXPLayer
from geonode.utils import GXPMap
from geonode.layers.utils import save
from geonode.layers.utils import layer_set_permissions
from geonode.utils import resolve_object
from geonode.people.forms import ProfileForm, PocForm
from geonode.security.views import _perms_info_json
from geonode.security.models import AUTHENTICATED_USERS, ANONYMOUS_USERS
from django.forms.models import inlineformset_factory
from geoserver.resource import FeatureType

logger = logging.getLogger("geonode.layers.views")

_user, _password = settings.GEOSERVER_CREDENTIALS

DEFAULT_SEARCH_BATCH_SIZE = 10
MAX_SEARCH_BATCH_SIZE = 25
GENERIC_UPLOAD_ERROR = _("There was an error while attempting to upload your data. \
Please try again, or contact and administrator if the problem continues.")

LAYER_LEV_NAMES = {
    Layer.LEVEL_NONE  : _('No Permissions'),
    Layer.LEVEL_READ  : _('Read Only'),
    Layer.LEVEL_WRITE : _('Read/Write'),
    Layer.LEVEL_ADMIN : _('Administrative')
}

_PERMISSION_MSG_DELETE = _("You are not permitted to delete this layer")
_PERMISSION_MSG_GENERIC = _('You do not have permissions for this layer.')
_PERMISSION_MSG_MODIFY = _("You are not permitted to modify this layer")
_PERMISSION_MSG_METADATA = _("You are not permitted to modify this layer's metadata")
_PERMISSION_MSG_VIEW = _("You are not permitted to view this layer")


def _resolve_layer(request, typename, permission='layers.change_layer',
                   msg=_PERMISSION_MSG_GENERIC, **kwargs):
    '''
    Resolve the layer by the provided typename and check the optional permission.
    '''
    return resolve_object(request, Layer, {'typename':typename},
                          permission = permission, permission_msg=msg, **kwargs)


#### Basic Layer Views ####


class LayerListView(ListView):

    layer_filter = "date"
    queryset = Layer.objects.all()

    def __init__(self, *args, **kwargs):
        self.layer_filter = kwargs.pop("layer_filter", "date")
        self.queryset = self.queryset.order_by("-{0}".format(self.layer_filter))
        super(LayerListView, self).__init__(*args, **kwargs)

    def get_context_data(self, **kwargs):
        kwargs.update({"layer_filter": self.layer_filter})
        return kwargs


def layer_category(request, slug, template='layers/layer_list.html'):
    category = get_object_or_404(TopicCategory, slug=slug)
    layer_list = category.layer_set.all()
    return render_to_response(
        template,
        RequestContext(request, {
            "object_list": layer_list,
            "layer_category": category
            }
        )
    )


def layer_tag(request, slug, template='layers/layer_list.html'):
    layer_list = Layer.objects.filter(keywords__slug__in=[slug])
    return render_to_response(
        template,
        RequestContext(request, {
            "object_list": layer_list,
            "layer_tag": slug
            }
        )
    )


@login_required
def layer_upload(request, template='layers/layer_upload.html'):
    if request.method == 'GET':
        return render_to_response(template,
                                  RequestContext(request, {}))
    elif request.method == 'POST':
        form = NewLayerUploadForm(request.POST, request.FILES)
        tempdir = None
        if form.is_valid():
            try:
                tempdir, base_file = form.write_files()
                title = form.cleaned_data["layer_title"]

                # Replace dots in filename - GeoServer REST API upload bug
                # and avoid any other invalid characters.
                # Use the title if possible, otherwise default to the filename
                if title is not None and len(title) > 0:
                    name_base = title
                else:
                    name_base, __ = os.path.splitext(form.cleaned_data["base_file"].name)

                name = slugify(name_base.replace(".","_"))

                saved_layer = save(name, base_file, request.user,
                        overwrite = False,
                        abstract = form.cleaned_data["abstract"],
                        title = form.cleaned_data["layer_title"],
                        permissions = form.cleaned_data["permissions"]
                        )
                return HttpResponse(json.dumps({
                    "success": True,
                    "redirect_to": reverse('layer_metadata', args=[saved_layer.typename])}))
            except Exception, e:
                logger.exception("Unexpected error during upload.")
                return HttpResponse(json.dumps({
                    "success": False,
                    "errormsgs": ["Unexpected error during upload: " + escape(str(e))]}))
            finally:
                if tempdir is not None:
                    shutil.rmtree(tempdir)
        else:
            errormsgs = []
            for e in form.errors.values():
                errormsgs.extend([escape(v) for v in e])
            return HttpResponse(json.dumps({ "success": False, "errors": form.errors, "errormsgs": errormsgs}))


def layer_detail(request, layername, template='layers/layer_detail.html'):
    layer = _resolve_layer(request, layername, 'layers.view_layer', _PERMISSION_MSG_VIEW)

    maplayer = GXPLayer(name = layer.typename, ows_url = settings.GEOSERVER_BASE_URL + "wms", layer_params=json.dumps( layer.attribute_config()))

    layer.srid_url = "http://www.spatialreference.org/ref/" + layer.srid.replace(':','/').lower() + "/"	
	
    #layer.popular_count += 1
    #layer.save()

    # center/zoom don't matter; the viewer will center on the layer bounds
    map_obj = GXPMap(projection="EPSG:900913")
    DEFAULT_BASE_LAYERS = default_map_config()[1]

    return render_to_response(template, RequestContext(request, {
        "layer": layer,
        "viewer": json.dumps(map_obj.viewer_json(* (DEFAULT_BASE_LAYERS + [maplayer]))),
        "permissions_json": _perms_info_json(layer, LAYER_LEV_NAMES),
    }))


@login_required

def layer_metadata(request, layername, template='layers/layer_metadata.html'):
    layer = _resolve_layer(request, layername, 'layers.change_layer', _PERMISSION_MSG_METADATA)
    layer_attribute_set = inlineformset_factory(Layer, Attribute, extra=0, form=LayerAttributeForm, )

    poc = layer.poc
    metadata_author = layer.metadata_author
    ContactRole.objects.get(layer=layer, role=layer.poc_role)
    ContactRole.objects.get(layer=layer, role=layer.metadata_author_role)

    if request.method == "POST":
        layer_form = LayerForm(request.POST, instance=layer, prefix="layer")
        attribute_form = layer_attribute_set(request.POST, instance=layer, prefix="layer_attribute_set", queryset=Attribute.objects.order_by('display_order'))
    else:
        layer_form = LayerForm(instance=layer, prefix="layer")
        attribute_form = layer_attribute_set(instance=layer, prefix="layer_attribute_set", queryset=Attribute.objects.order_by('display_order'))

    if request.method == "POST" and layer_form.is_valid():
        new_poc = layer_form.cleaned_data['poc']
        new_author = layer_form.cleaned_data['metadata_author']
        new_keywords = layer_form.cleaned_data['keywords']

        if new_poc is None:
            poc_form = ProfileForm(request.POST, prefix="poc")
            if poc_form.has_changed and poc_form.is_valid():
                new_poc = poc_form.save()

        if new_author is None:
            author_form = ProfileForm(request.POST, prefix="author")
            if author_form.has_changed and author_form.is_valid():
                new_author = author_form.save()

        if attribute_form.is_valid():
            for form in attribute_form.cleaned_data:
                la = Attribute.objects.get(id=int(form['id'].id))
                la.attribute_label = form["attribute_label"]
                la.visible = form["visible"]
                la.display_order = form["display_order"]
                la.save()

        if new_poc is not None and new_author is not None:
            the_layer = layer_form.save(commit=False)
            the_layer.poc = new_poc
            the_layer.metadata_author = new_author
            the_layer.keywords.clear()
            the_layer.keywords.add(*new_keywords)
            the_layer.save()
            return HttpResponseRedirect(reverse('layer_detail', args=(layer.typename,)))

    if poc.user is None:
        poc_form = ProfileForm(instance=poc, prefix="poc")
    else:
        layer_form.fields['poc'].initial = poc.id
        poc_form = ProfileForm(prefix="poc")
        poc_form.hidden=True

    if metadata_author.user is None:
        author_form = ProfileForm(instance=metadata_author, prefix="author")
    else:
        layer_form.fields['metadata_author'].initial = metadata_author.id
        author_form = ProfileForm(prefix="author")
        author_form.hidden=True

    return render_to_response(template, RequestContext(request, {
        "layer": layer,
        "layer_form": layer_form,
        "poc_form": poc_form,
        "author_form": author_form,
        "attribute_form": attribute_form,
    }))


@login_required
@require_POST
def layer_style(request, layername):
    layer = _resolve_layer(request, layername, 'layers.change_layer',_PERMISSION_MSG_MODIFY)

    style_name = request.POST.get('defaultStyle')

    # would be nice to implement
    # better handling of default style switching
    # in layer model or deeper (gsconfig.py, REST API)

    old_default = layer.default_style
    if old_default.name == style_name:
        return HttpResponse("Default style for %s remains %s" % (layer.name, style_name), status=200)

    # This code assumes without checking
    # that the new default style name is included
    # in the list of possible styles.

    new_style = (style for style in layer.styles if style.name == style_name).next()

    layer.default_style = new_style
    layer.styles = [s for s in layer.styles if s.name != style_name] + [old_default]
    layer.save()

    return HttpResponse("Default style for %s changed to %s" % (layer.name, style_name),status=200)


@login_required
def layer_change_poc(request, ids, template = 'layers/layer_change_poc.html'):
    layers = Layer.objects.filter(id__in=ids.split('_'))
    if request.method == 'POST':
        form = PocForm(request.POST)
        if form.is_valid():
            for layer in layers:
                layer.poc = form.cleaned_data['contact']
                layer.save()
            # Process the data in form.cleaned_data
            # ...
            return HttpResponseRedirect('/admin/maps/layer') # Redirect after POST
    else:
        form = PocForm() # An unbound form
    return render_to_response(template, RequestContext(request,
                                  {'layers': layers, 'form': form }))


@login_required
def layer_replace(request, layername, template='layers/layer_replace.html'):
    layer = _resolve_layer(request, layername, 'layers.change_layer',_PERMISSION_MSG_MODIFY)

    if request.method == 'GET':
        cat = Layer.objects.gs_catalog
        info = cat.get_resource(layer.name)
        is_featuretype = info.resource_type == FeatureType.resource_type

        return render_to_response(template,
                                  RequestContext(request, {'layer': layer,
                                                           'is_featuretype': is_featuretype}))
    elif request.method == 'POST':

        form = LayerUploadForm(request.POST, request.FILES)
        tempdir = None

        if form.is_valid():
            try:
                tempdir, base_file = form.write_files()
                saved_layer = save(layer, base_file, request.user, overwrite=True)
                return HttpResponse(json.dumps({
                    "success": True,
                    "redirect_to": reverse('layer_metadata', args=[saved_layer.typename])}))
            except Exception, e:
                logger.info("Unexpected error during upload.")
                return HttpResponse(json.dumps({
                    "success": False,
                    "errors": ["Unexpected error during upload: " + escape(str(e))]}))
            finally:
                if tempdir is not None:
                    shutil.rmtree(tempdir)

        else:
            errors = []
            for e in form.errors.values():
                errors.extend([escape(v) for v in e])
            return HttpResponse(json.dumps({ "success": False, "errors": errors}))

@login_required
def layer_remove(request, layername, template='layers/layer_remove.html'):
    layer = _resolve_layer(request, layername, 'layers.delete_layer',
                           _PERMISSION_MSG_DELETE)

    if (request.method == 'GET'):
        return render_to_response(template,RequestContext(request, {
            "layer": layer
        }))
    if (request.method == 'POST'):
        layer.delete()
        return HttpResponseRedirect(reverse("layer_browse"))
    else:
        return HttpResponse("Not allowed",status=403)


def layer_batch_download(request):
    """
    batch download a set of layers

    POST - begin download
    GET?id=<download_id> monitor status
    """

    # currently this just piggy-backs on the map download backend
    # by specifying an ad hoc map that contains all layers requested
    # for download. assumes all layers are hosted locally.
    # status monitoring is handled slightly differently.

    if request.method == 'POST':
        layers = request.POST.getlist("layer")
        layers = Layer.objects.filter(typename__in=list(layers))

        def layer_son(layer):
            return {
                "name" : layer.typename,
                "service" : layer.service_type,
                "metadataURL" : "",
                "serviceURL" : ""
            }

        readme = """This data is provided by GeoNode.\n\nContents:"""
        def list_item(lyr):
            return "%s - %s.*" % (lyr.title, lyr.name)

        readme = "\n".join([readme] + [list_item(l) for l in layers])

        fake_map = {
            "map": { "readme": readme },
            "layers" : [layer_son(lyr) for lyr in layers]
        }

        url = "%srest/process/batchDownload/launch/" % settings.GEOSERVER_BASE_URL
        resp, content = http_client.request(url,'POST',body=json.dumps(fake_map))
        return HttpResponse(content, status=resp.status)


    if request.method == 'GET':
        # essentially, this just proxies back to geoserver
        download_id = request.GET.get('id', None)
        if download_id is None:
            return HttpResponse(status=404)

        url = "%srest/process/batchDownload/status/%s" % (settings.GEOSERVER_BASE_URL, download_id)
        resp,content = http_client.request(url,'GET')
        return HttpResponse(content, status=resp.status)


#### Layers Search ####


def layer_search_page(request, template='layers/layer_search.html'):
    DEFAULT_BASE_LAYERS = default_map_config()[1]
    # for non-ajax requests, render a generic search page

    if request.method == 'GET':
        params = request.GET
    elif request.method == 'POST':
        params = request.POST
    else:
        return HttpResponse(status=405)

    map_obj = GXPMap(projection="EPSG:900913", zoom = 1, center_x = 0, center_y = 0)

    return render_to_response(template, RequestContext(request, {
        'init_search': json.dumps(params or {}),
        'viewer_config': json.dumps(map_obj.viewer_json(*DEFAULT_BASE_LAYERS)),
<<<<<<< HEAD
        'GOOGLE_API_KEY' : settings.GOOGLE_API_KEY,
        "site" : settings.SITEURL,
        "search_api": reverse("layer_search_api"),
        "search_action": reverse("layer_search_page"),
        "search_type": "layer"
=======
        "site" : settings.SITEURL
>>>>>>> de5e57a5
    }))


def layer_search(request):
    """
    handles a basic search for data

    the search accepts:
    q - general query for keywords across all fields
    start - skip to this point in the results
    limit - max records to return

    for ajax requests, the search returns a json structure
    like this:
    {
    'total': <total result count>,
    'next': <url for next batch if exists>,
    'prev': <url for previous batch if exists>,
    'query_info': {
    'start': <integer indicating where this batch starts>,
    'limit': <integer indicating the batch size used>,
    'q': <keywords used to query>,
    },
    'rows': [
    {
    'name': <typename>,
    'abstract': '...',
    'keywords': ['foo', ...],
    'detail' = <link to geonode detail page>,
    'attribution': {
    'title': <language neutral attribution>,
    'href': <url>
    },
    'download_links': [
    ['pdf', 'PDF', <url>],
    ['kml', 'KML', <url>],
    [<format>, <name>, <url>]
    ...
    ],
    'metadata_links': [
    ['text/xml', 'TC211', <url>],
    [<mime>, <name>, <url>],
    ...
    ]
    },
    ...
    ]}
    """
    query_string = ''
    found_entries = Layer.objects.all()
    result = {}

    if ('q' in request.GET) and request.GET['q'].strip():
        query_string = request.GET['q']

        entry_query = get_query(query_string, ['title', 'abstract',])

        found_entries = Layer.objects.filter(entry_query)

    result['total'] = len(found_entries)

    rows = []

    for layer in found_entries:
        doc = {}
        doc['uuid'] = layer.uuid
        doc['name'] = layer.name
        doc['title'] = layer.title
        doc['abstract'] = layer.abstract
        doc['detail'] = layer.get_absolute_url()
        doc['_local'] = True
        doc['_permissions'] = {
            'view': request.user.has_perm('layers.view_layer', obj=layer),
            'change': request.user.has_perm('layers.change_layer', obj=layer),
            'delete': request.user.has_perm('layers.delete_layer', obj=layer),
            'change_permissions': request.user.has_perm('layers.change_layer_permissions', obj=layer),
        }
        download_links = []
        for link in layer.link_set.download():
            download_links.append((link.extension, link.name, link.url))
        doc['download_links'] = download_links

        metadata_links = []
        for link in layer.link_set.metadata():
            metadata_links.append((link.mime, link.extension, link.url))

        doc['metadata_links'] = metadata_links

        if doc['_permissions']['view']:
            rows.append(doc)

    result['rows'] = rows
    result['success'] = True
    return HttpResponse(json.dumps(result), mimetype="application/json")


def normalize_query(query_string,
                    findterms=re.compile(r'"([^"]+)"|(\S+)').findall,
                    normspace=re.compile(r'\s{2,}').sub):
    ''' Splits the query string in invidual keywords, getting rid of unecessary spaces
        and grouping quoted words together.
        Example:
        >>> normalize_query(' some random words "with quotes " and spaces')
        ['some', 'random', 'words', 'with quotes', 'and', 'spaces']
    '''
    return [normspace(' ', (t[0] or t[1]).strip()) for t in findterms(query_string)]

def get_query(query_string, search_fields):
    ''' Returns a query, that is a combination of Q objects. That combination
        aims to search keywords within a model by testing the given search fields.
    '''
    query = None # Query to search for every search term
    terms = normalize_query(query_string)
    for term in terms:
        or_query = None # Query to search for a given term in each field
        for field_name in search_fields:
            q = Q(**{"%s__icontains" % field_name: term})
            if or_query is None:
                or_query = q
            else:
                or_query = or_query | q
        if query is None:
            query = or_query
        else:
            query = query & or_query
    return query


@require_POST
def layer_permissions(request, layername):
    try:
        layer = _resolve_layer(request, layername, 'layers.change_layer_permissions')
    except PermissionDenied:
        # we are handling this in a non-standard way
        return HttpResponse(
            'You are not allowed to change permissions for this layer',
            status=401,
            mimetype='text/plain')

    permission_spec = json.loads(request.raw_post_data)
    layer_set_permissions(layer, permission_spec)

    return HttpResponse(
        json.dumps({'success': True}),
        status=200,
        mimetype='text/plain'
    )


def resolve_user(request):
    user = None
    geoserver = False
    superuser = False
    if 'HTTP_AUTHORIZATION' in request.META:
        username, password = _get_basic_auth_info(request)
        acl_user = authenticate(username=username, password=password)
        if acl_user:
            user = acl_user.username
            superuser = user.is_superuser
        elif _get_basic_auth_info(request) == settings.GEOSERVER_CREDENTIALS:
            geoserver = True
            superuser = True
    elif not request.user.is_anonymous():
        user = request.user.username
        superuser = request.user.is_superuser
    return HttpResponse(json.dumps({
        'user' : user,
        'geoserver' : geoserver,
        'superuser' : superuser
    }))


def layer_acls(request):
    """
    returns json-encoded lists of layer identifiers that
    represent the sets of read-write and read-only layers
    for the currently authenticated user.
    """

    # the layer_acls view supports basic auth, and a special
    # user which represents the geoserver administrator that
    # is not present in django.
    acl_user = request.user
    if 'HTTP_AUTHORIZATION' in request.META:
        try:
            username, password = _get_basic_auth_info(request)
            acl_user = authenticate(username=username, password=password)

            # Nope, is it the special geoserver user?
            if (acl_user is None and
                username == settings.GEOSERVER_CREDENTIALS[0] and
                password == settings.GEOSERVER_CREDENTIALS[1]):
                # great, tell geoserver it's an admin.
                result = {
                   'rw': [],
                   'ro': [],
                   'name': username,
                   'is_superuser':  True,
                   'is_anonymous': False
                }
                return HttpResponse(json.dumps(result), mimetype="application/json")
        except Exception:
            pass

        if acl_user is None:
            return HttpResponse(_("Bad HTTP Authorization Credentials."),
                                status=401,
                                mimetype="text/plain")


    all_readable = set()
    all_writable = set()
    for bck in get_auth_backends():
        if hasattr(bck, 'objects_with_perm'):
            all_readable.update(bck.objects_with_perm(acl_user,
                                                      'layers.view_layer',
                                                      Layer))
            all_writable.update(bck.objects_with_perm(acl_user,
                                                      'layers.change_layer',
                                                      Layer))
    read_only = [x for x in all_readable if x not in all_writable]
    read_write = [x for x in all_writable if x in all_readable]

    read_only = [x[0] for x in Layer.objects.filter(id__in=read_only).values_list('typename').all()]
    read_write = [x[0] for x in Layer.objects.filter(id__in=read_write).values_list('typename').all()]

    result = {
        'rw': read_write,
        'ro': read_only,
        'name': acl_user.username,
        'is_superuser':  acl_user.is_superuser,
        'is_anonymous': acl_user.is_anonymous()
    }

    return HttpResponse(json.dumps(result), mimetype="application/json")

def feature_edit_check(request, layername):
    """
    If the layer is not a raster and the user has edit permission, return a status of 200 (OK).
    Otherwise, return a status of 401 (unauthorized).
    """
    layer = get_object_or_404(Layer, typename=layername);
    return HttpResponse(
        status=200 if request.user.has_perm('maps.change_layer', obj=layer) and layer.storeType == 'dataStore' else 401
    )<|MERGE_RESOLUTION|>--- conflicted
+++ resolved
@@ -447,15 +447,11 @@
     return render_to_response(template, RequestContext(request, {
         'init_search': json.dumps(params or {}),
         'viewer_config': json.dumps(map_obj.viewer_json(*DEFAULT_BASE_LAYERS)),
-<<<<<<< HEAD
-        'GOOGLE_API_KEY' : settings.GOOGLE_API_KEY,
         "site" : settings.SITEURL,
         "search_api": reverse("layer_search_api"),
         "search_action": reverse("layer_search_page"),
         "search_type": "layer"
-=======
         "site" : settings.SITEURL
->>>>>>> de5e57a5
     }))
 
 
