--- conflicted
+++ resolved
@@ -193,9 +193,6 @@
     bbox_y1 = models.DecimalField(max_digits=19, decimal_places=10, blank=True, null=True)
     srid = models.CharField(max_length=255, default='EPSG:4326')
 
-<<<<<<< HEAD
-    metadata_uploaded = models.BooleanField(default=False)
-=======
     # CSW specific fields
     csw_typename = models.CharField(_('CSW typename'), max_length=32, default='gmd:MD_Metadata', null=False)    
     csw_schema = models.CharField(_('CSW schema'), max_length=64, default='http://www.isotc211.org/2005/gmd', null=False)
@@ -204,9 +201,9 @@
     csw_type = models.CharField(_('CSW type'), max_length=32, default='dataset', null=False, choices=HIERARCHY_LEVELS)
     csw_anytext = models.TextField(_('CSW anytext'), null=True)
     csw_wkt_geometry = models.TextField(_('CSW WKT geometry'), null=False, default='SRID=4326;POLYGON((-180 180,-180 90,-90 90,-90 180,-180 180))')
+
     # metadata XML specific fields
-    #metadata_uploaded = models.BooleanField(default=False)
->>>>>>> c990cd08
+    metadata_uploaded = models.BooleanField(default=False)
     metadata_xml = models.TextField(null=True, default='<gmd:MD_Metadata xmlns:gmd="http://www.isotc211.org/2005/gmd"/>', blank=True)
 
     @property
