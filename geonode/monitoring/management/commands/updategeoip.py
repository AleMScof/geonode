# -*- coding: utf-8 -*-
#########################################################################
#
# Copyright (C) 2017 OSGeo
#
# This program is free software: you can redistribute it and/or modify
# it under the terms of the GNU General Public License as published by
# the Free Software Foundation, either version 3 of the License, or
# (at your option) any later version.
#
# This program is distributed in the hope that it will be useful,
# but WITHOUT ANY WARRANTY; without even the implied warranty of
# MERCHANTABILITY or FITNESS FOR A PARTICULAR PURPOSE. See the
# GNU General Public License for more details.
#
# You should have received a copy of the GNU General Public License
# along with this program. If not, see <http://www.gnu.org/licenses/>.
#
#########################################################################


import os
import logging
import gzip
import tarfile

from django.conf import settings
from django.core.management.base import BaseCommand
from django.utils.translation import ugettext_noop as _

logger = logging.getLogger(__name__)

URL = 'https://build.geo-solutions.it/geonode/geoserver/latest/GeoLite2-City.tar.gz'
OLD_FORMAT = False


class Command(BaseCommand):
    """
    Update GeoIP database
    """

    def add_arguments(self, parser):
        parser.add_argument('-f', '--file', dest='file', default=settings.GEOIP_PATH,
                            help=_(f"Write result to file, default GEOIP_PATH: {settings.GEOIP_PATH}"))
        parser.add_argument('-u', '--url', dest='url', default=URL,
                            help=_("Fetch database from specific url. If nothing provided, default {} will be used"))
        parser.add_argument('-o', '--overwrite', dest='overwrite', action='store_true', default=False,
                            help=_("Overwrite file if exists"))

    def handle(self, *args, **options):
        if not settings.MONITORING_ENABLED or not URL:
            return

        fname = options['file']
        if not options['overwrite'] and os.path.exists(fname):
            logger.warning("File exists, won't overwrite %s", fname)
            return

        from tqdm import tqdm
        import requests
        import math
        # Streaming, so we can iterate over the response.
        r = requests.get(options['url'], stream=True, timeout=10, verify=False)
        # Total size in bytes.
        total_size = int(r.headers.get('content-length', 0))
        logger.info("Requesting %s", options['url'])
        block_size = 1024
        wrote = 0
        with open('output.bin', 'wb') as f:
<<<<<<< HEAD
            for data in tqdm(r.iter_content(block_size), total=math.ceil(total_size//block_size), unit='KB', unit_scale=False):  # noqa
=======
            for data in tqdm(r.iter_content(block_size), total=math.ceil(total_size // block_size), unit='KB', unit_scale=False):  # noqa
>>>>>>> 073d9a52
                wrote = wrote + len(data)
                f.write(data)
        logger.info(f" total_size [{total_size}] / wrote [{wrote}] ")
        if total_size != 0 and wrote != total_size:
            logger.info("ERROR, something went wrong")
        else:
            if OLD_FORMAT:
                self.handle_old_format(open('output.bin', 'rb'), fname)
            else:
                self.handle_new_format(open('output.bin', 'rb'), fname)
        try:
            # Cleaning up
            os.remove('output.bin')
        except OSError:
            pass

    def handle_new_format(self, f, fname):
        try:
            with tarfile.open(fileobj=f) as zfile:
                members = zfile.getmembers()
                for m in members:
                    if m.name.endswith('GeoLite2-City.mmdb'):
                        with open(fname, 'wb') as tofile:
                            try:
                                fromfile = zfile.extractfile(m)
                                logger.info("Writing to %s", fname)
                                tofile.write(fromfile.read())
                            except Exception as err:
                                logger.error("Cannot extract %s and write to %s: %s", m, fname, err, exc_info=err)
                                try:
                                    os.remove(fname)
                                except OSError:
                                    logger.debug("Could not delete file %s", fname)
                        return
        except Exception as err:
            logger.error("Cannot process %s: %s", f, err, exc_info=err)

    def handle_old_format(self, f, fname):
        try:
            with gzip.GzipFile(fileobj=f) as zfile:
                logger.info("Writing to %s", fname)
                with open(fname, 'wb') as tofile:
                    try:
                        tofile.write(zfile.read())
                    except Exception as err:
                        logger.error("Cannot extract %s and write to %s: %s", f, fname, err, exc_info=err)
                        try:
                            os.remove(fname)
                        except OSError:
                            logger.debug(f'Could not delete file {fname}')
        except Exception as err:
            logger.error("Cannot process %s: %s", f, err, exc_info=err)<|MERGE_RESOLUTION|>--- conflicted
+++ resolved
@@ -67,11 +67,7 @@
         block_size = 1024
         wrote = 0
         with open('output.bin', 'wb') as f:
-<<<<<<< HEAD
-            for data in tqdm(r.iter_content(block_size), total=math.ceil(total_size//block_size), unit='KB', unit_scale=False):  # noqa
-=======
             for data in tqdm(r.iter_content(block_size), total=math.ceil(total_size // block_size), unit='KB', unit_scale=False):  # noqa
->>>>>>> 073d9a52
                 wrote = wrote + len(data)
                 f.write(data)
         logger.info(f" total_size [{total_size}] / wrote [{wrote}] ")
