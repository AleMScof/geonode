version: '3.4'

# Common Django template for Geonode, Celery and Celerycam services below
x-common-django:
  &default-common-django
<<<<<<< HEAD
  image: geonode/spcgeonode:django-3.0
=======
  image: geonode/spcgeonode:django-2.10.x
>>>>>>> c0c8d4ac
  build:
    context: ../../
    dockerfile: scripts/spcgeonode/django/Dockerfile
  environment:
    # editable in .env
    - HTTPS_HOST=${HTTPS_HOST}
    - HTTPS_PORT=${HTTPS_PORT}
    - HTTP_HOST=${HTTP_HOST}
    - HTTP_PORT=${HTTP_PORT}
    - ADMIN_USERNAME=${ADMIN_USERNAME}
    - ADMIN_PASSWORD=${ADMIN_PASSWORD}
    - ADMIN_EMAIL=${ADMIN_EMAIL}
    - GEOSERVER_ADMIN_USER=${ADMIN_USERNAME}
    - GEOSERVER_ADMIN_PASSWORD=${ADMIN_PASSWORD}
    - REGISTRATION_OPEN=${REGISTRATION_OPEN}
    - TIME_ZONE=${TIME_ZONE}
    - ALLOWED_HOSTS=['nginx','127.0.0.1','localhost','$HTTPS_HOST','$HTTP_HOST']
    - SECRET_KEY=${SECRET_KEY}
    # data
    ## -- comment to disable postgis ingestion of uploaded shapefiles
    - DEFAULT_BACKEND_UPLOADER=geonode.importer
    - DEFAULT_BACKEND_DATASTORE=datastore
    # database info, ${variables} are read from .env
    - POSTGRES_PASSWORD=${POSTGRES_PASSWORD}
    - GEONODE_DATABASE=${GEONODE_DATABASE}
    - GEONODE_DATABASE_PASSWORD=${GEONODE_DATABASE_PASSWORD}
    - GEONODE_GEODATABASE=${GEONODE_GEODATABASE}
    - GEONODE_GEODATABASE_PASSWORD=${GEONODE_GEODATABASE_PASSWORD}
    - DATABASE_URL=postgres://${GEONODE_DATABASE_USER}:${GEONODE_DATABASE_PASSWORD}@postgres:5432/${GEONODE_DATABASE}
    - GEODATABASE_URL=postgis://${GEONODE_GEODATABASE_USER}:${GEONODE_GEODATABASE_PASSWORD}@postgres:5432/${GEONODE_GEODATABASE}
    # hardcoded
    - DEBUG=False
    - DJANGO_SETTINGS_MODULE=geonode.settings
    - BROKER_URL=amqp://rabbitmq:5672
    - STATIC_ROOT=/spcgeonode-static/
    - MEDIA_ROOT=/spcgeonode-media/
    - STATIC_URL=/static/
    - MEDIA_URL=/uploaded/
    - GEOSERVER_LOCATION=http://nginx/geoserver/
    - ASYNC_SIGNALS=True
    - SESSION_EXPIRED_CONTROL_ENABLED=False
    # TODO : we should probably remove this and set Celery to use JSON serialization instead of pickle
    - C_FORCE_ROOT=True
    # We get an exception after migrations on startup (it seems the monitoring app tries to resolve the geoserver domain name after it's migration, which can happen before oauth migrations on which geoserver startup depends...)
    - MONITORING_ENABLED=False
    # - GEONODE_CLIENT_LAYER_PREVIEW_LIBRARY=geoext
  volumes:
    - static:/spcgeonode-static/
    - media:/spcgeonode-media/
  restart: on-failure

services:

  # Our custom django application. It includes Geonode.
  django:
    << : *default-common-django
    healthcheck:
      test: "curl --fail --silent --write-out 'HTTP CODE : %{http_code}\n' --output /dev/null http://127.0.0.1:8001/"
      interval: 60s
      timeout: 10s
      retries: 1
      start_period: 60s
    entrypoint: ["/spcgeonode/scripts/spcgeonode/django/docker-entrypoint.sh"]
    command: "uwsgi --chdir=/spcgeonode --module=geonode.wsgi --socket=:8000 --http=127.0.0.1:8001 --processes=5 --buffer-size=8192"

  # Celery worker that executes celery tasks created by Django.
  celery:
    << : *default-common-django
    entrypoint: []
    command: 'celery worker --app=geonode.celery_app:app -l info -E'

  # Celery beat that triggers scheduled tasks
  celerybeat:
    << : *default-common-django
    entrypoint: []
    command: 'celery beat --app=geonode.celery_app:app --pidfile="/celerybeat.pid" -l info'

  # Celery camera that monitors celery tasks and populate the djcelery django admin interface
  celerycam:
    << : *default-common-django
    entrypoint: []
    command: 'celery events --app=geonode.celery_app:app --pidfile="/celeryev.pid" --camera=django_celery_monitor.camera.Camera --frequency=2.0 -l info'

  # Nginx is serving django static and media files and proxies to django and geonode
  nginx:
<<<<<<< HEAD
    image: geonode/spcgeonode:nginx-3.0
=======
    image: geonode/spcgeonode:nginx-2.10.x
>>>>>>> c0c8d4ac
    build: ./nginx/
    environment:
      - HTTPS_HOST=${HTTPS_HOST}
      - HTTP_HOST=${HTTP_HOST}
      - LETSENCRYPT_MODE=${LETSENCRYPT_MODE}
      - RESOLVER=127.0.0.11
    ports:
      - "${HTTP_PORT}:80"
      - "${HTTPS_PORT}:443"
    volumes:
      - static:/spcgeonode-static/
      - media:/spcgeonode-media/
      - certificates:/spcgeonode-certificates/
    restart: on-failure

  # Geoserver backend
  geoserver:
<<<<<<< HEAD
    image: geonode/spcgeonode:geoserver-3.0
=======
    image: geonode/spcgeonode:geoserver-2.10.x
>>>>>>> c0c8d4ac
    build: ./geoserver/
    healthcheck:
      test: "curl --fail --silent --write-out 'HTTP CODE : %{http_code}\n' --output /dev/null http://127.0.0.1:8080/geoserver/rest/workspaces/geonode.html"
      interval: 60s
      timeout: 10s
      retries: 1
      start_period: 60s
    environment:
      - HTTPS_HOST=${HTTPS_HOST}
      - HTTPS_PORT=${HTTPS_PORT}
      - HTTP_HOST=${HTTP_HOST}
      - HTTP_PORT=${HTTP_PORT}
      - ADMIN_USERNAME=${ADMIN_USERNAME}
      - ADMIN_PASSWORD=${ADMIN_PASSWORD}
      - DATABASE_URL=postgres://${GEONODE_DATABASE_USER}:${GEONODE_DATABASE_PASSWORD}@postgres:5432/${GEONODE_DATABASE}
      - GEODATABASE_URL=postgis://${GEONODE_GEODATABASE_USER}:${GEONODE_GEODATABASE_PASSWORD}@postgres:5432/${GEONODE_GEODATABASE}
    volumes:
      - geodatadir:/spcgeonode-geodatadir/
    restart: on-failure

  # Gets and installs letsencrypt certificates
  letsencrypt:
<<<<<<< HEAD
    image: geonode/spcgeonode:letsencrypt-3.0
=======
    image: geonode/spcgeonode:letsencrypt-2.10.x
>>>>>>> c0c8d4ac
    build: ./letsencrypt/
    environment:
      - HTTPS_HOST=${HTTPS_HOST}
      - HTTP_HOST=${HTTP_HOST}
      - ADMIN_EMAIL=${ADMIN_EMAIL}
      - LETSENCRYPT_MODE=${LETSENCRYPT_MODE}
    volumes:
      - certificates:/spcgeonode-certificates/
    restart: on-failure

  # dumps the non geodata db
  pgdumper_nogeo:
    container_name: dumper_${GEONODE_DATABASE}_${COMPOSE_PROJECT_NAME}
<<<<<<< HEAD
    image: geonode/spcgeonode:pgdumper-3.0
=======
    image: geonode/spcgeonode:pgdumper-2.10.x
>>>>>>> c0c8d4ac
    build: ./pgdumper/
    volumes:
      - pgdumps:/spcgeonode-pgdumps/
    restart: on-failure
    environment:
      - DATABASE=${GEONODE_DATABASE}
      - DATABASE_URL=postgres://${GEONODE_DATABASE_USER}:${GEONODE_DATABASE_PASSWORD}@postgres:5432/${GEONODE_DATABASE}
  
  # dumps the geodata db
  pgdumper_geo:
    container_name: dumper_${GEONODE_GEODATABASE}_${COMPOSE_PROJECT_NAME}
<<<<<<< HEAD
    image: geonode/spcgeonode:pgdumper-3.0
=======
    image: geonode/spcgeonode:pgdumper-2.10.x
>>>>>>> c0c8d4ac
    build: ./pgdumper/
    volumes:
      - pgdumps:/spcgeonode-pgdumps/
    restart: on-failure
    environment:
      - DATABASE=${GEONODE_GEODATABASE}
      # pgdumper needs postgres:// as connection string for the geodatabase
      - DATABASE_URL=postgres://${GEONODE_GEODATABASE_USER}:${GEONODE_GEODATABASE_PASSWORD}@postgres:5432/${GEONODE_GEODATABASE}

  rclone:
<<<<<<< HEAD
    image: geonode/spcgeonode:rclone-3.0
=======
    image: geonode/spcgeonode:rclone-2.10.x
>>>>>>> c0c8d4ac
    build: ./rclone/
    environment:
      - S3_ACCESS_KEY=${S3_ACCESS_KEY}
      - S3_SECRET_KEY=${S3_SECRET_KEY}
      - S3_REGION=${S3_REGION}
      - S3_BUCKET=${S3_BUCKET}
    volumes:
      - pgdumps:/spcgeonode-pgdumps/
      - media:/spcgeonode-media/
      - geodatadir:/spcgeonode-geodatadir/
    restart: on-failure

  # PostGIS database.
  postgres:
    # use geonode official postgis 10 image
    image: geonode/postgis:10
    build: ./postgis/
    environment:
      # database info, ${variables} are read from .env
      - POSTGRES_PASSWORD=${POSTGRES_PASSWORD}
      - GEONODE_DATABASE=${GEONODE_DATABASE}
      - GEONODE_DATABASE_PASSWORD=${GEONODE_DATABASE_PASSWORD}
      - GEONODE_GEODATABASE=${GEONODE_GEODATABASE}
      - GEONODE_GEODATABASE_PASSWORD=${GEONODE_GEODATABASE_PASSWORD}
      - DATABASE_URL=postgres://${GEONODE_DATABASE_USER}:${GEONODE_DATABASE_PASSWORD}@postgres:5432/${GEONODE_DATABASE}
      - GEODATABASE_URL=postgis://${GEONODE_GEODATABASE_USER}:${GEONODE_GEODATABASE_PASSWORD}@postgres:5432/${GEONODE_GEODATABASE}
    volumes:
      - database:/var/lib/postgresql/data/
    restart: on-failure
    # uncomment to enable remote connections to postgres
    #ports:
    #  - "5432:5432"

  # Vanilla RabbitMQ service. This is needed by celery
  rabbitmq:
    image: rabbitmq:3.7-alpine
    volumes:
      - rabbitmq:/var/lib/rabbitmq
    restart: on-failure

volumes:
  static:
  media:
  database:
  geodatadir:
  certificates:
  pgdumps:
  rabbitmq:
<|MERGE_RESOLUTION|>--- conflicted
+++ resolved
@@ -3,11 +3,7 @@
 # Common Django template for Geonode, Celery and Celerycam services below
 x-common-django:
   &default-common-django
-<<<<<<< HEAD
   image: geonode/spcgeonode:django-3.0
-=======
-  image: geonode/spcgeonode:django-2.10.x
->>>>>>> c0c8d4ac
   build:
     context: ../../
     dockerfile: scripts/spcgeonode/django/Dockerfile
@@ -93,11 +89,7 @@
 
   # Nginx is serving django static and media files and proxies to django and geonode
   nginx:
-<<<<<<< HEAD
     image: geonode/spcgeonode:nginx-3.0
-=======
-    image: geonode/spcgeonode:nginx-2.10.x
->>>>>>> c0c8d4ac
     build: ./nginx/
     environment:
       - HTTPS_HOST=${HTTPS_HOST}
@@ -115,11 +107,7 @@
 
   # Geoserver backend
   geoserver:
-<<<<<<< HEAD
     image: geonode/spcgeonode:geoserver-3.0
-=======
-    image: geonode/spcgeonode:geoserver-2.10.x
->>>>>>> c0c8d4ac
     build: ./geoserver/
     healthcheck:
       test: "curl --fail --silent --write-out 'HTTP CODE : %{http_code}\n' --output /dev/null http://127.0.0.1:8080/geoserver/rest/workspaces/geonode.html"
@@ -142,11 +130,7 @@
 
   # Gets and installs letsencrypt certificates
   letsencrypt:
-<<<<<<< HEAD
     image: geonode/spcgeonode:letsencrypt-3.0
-=======
-    image: geonode/spcgeonode:letsencrypt-2.10.x
->>>>>>> c0c8d4ac
     build: ./letsencrypt/
     environment:
       - HTTPS_HOST=${HTTPS_HOST}
@@ -160,11 +144,7 @@
   # dumps the non geodata db
   pgdumper_nogeo:
     container_name: dumper_${GEONODE_DATABASE}_${COMPOSE_PROJECT_NAME}
-<<<<<<< HEAD
     image: geonode/spcgeonode:pgdumper-3.0
-=======
-    image: geonode/spcgeonode:pgdumper-2.10.x
->>>>>>> c0c8d4ac
     build: ./pgdumper/
     volumes:
       - pgdumps:/spcgeonode-pgdumps/
@@ -176,11 +156,7 @@
   # dumps the geodata db
   pgdumper_geo:
     container_name: dumper_${GEONODE_GEODATABASE}_${COMPOSE_PROJECT_NAME}
-<<<<<<< HEAD
     image: geonode/spcgeonode:pgdumper-3.0
-=======
-    image: geonode/spcgeonode:pgdumper-2.10.x
->>>>>>> c0c8d4ac
     build: ./pgdumper/
     volumes:
       - pgdumps:/spcgeonode-pgdumps/
@@ -191,11 +167,7 @@
       - DATABASE_URL=postgres://${GEONODE_GEODATABASE_USER}:${GEONODE_GEODATABASE_PASSWORD}@postgres:5432/${GEONODE_GEODATABASE}
 
   rclone:
-<<<<<<< HEAD
     image: geonode/spcgeonode:rclone-3.0
-=======
-    image: geonode/spcgeonode:rclone-2.10.x
->>>>>>> c0c8d4ac
     build: ./rclone/
     environment:
       - S3_ACCESS_KEY=${S3_ACCESS_KEY}
