--- conflicted
+++ resolved
@@ -935,12 +935,7 @@
 def justcopy(origin, target):
     if os.path.isdir(origin):
         shutil.rmtree(target, ignore_errors=True)
-<<<<<<< HEAD
-        shutil.copytree(origin, target)
-        #copytree(origin, target)
-=======
         _copytree(origin, target)
->>>>>>> 01bac190
     elif os.path.isfile(origin):
         if not os.path.exists(target):
             os.makedirs(target)
