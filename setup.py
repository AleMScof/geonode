# -*- coding: utf-8 -*-
#########################################################################
#
# Copyright (C) 2016 OSGeo
#
# This program is free software: you can redistribute it and/or modify
# it under the terms of the GNU General Public License as published by
# the Free Software Foundation, either version 3 of the License, or
# (at your option) any later version.
#
# This program is distributed in the hope that it will be useful,
# but WITHOUT ANY WARRANTY; without even the implied warranty of
# MERCHANTABILITY or FITNESS FOR A PARTICULAR PURPOSE. See the
# GNU General Public License for more details.
#
# You should have received a copy of the GNU General Public License
# along with this program. If not, see <http://www.gnu.org/licenses/>.
#
#########################################################################

import os
import pip
from distutils.core import setup

from setuptools import find_packages

# Parse requirements.txt to get the list of dependencies
inst_req = pip.req.parse_requirements('requirements.txt',
                                      session=pip.download.PipSession())
REQUIREMENTS = [str(r.req) for r in inst_req]

setup(name='GeoNode',
      version=__import__('geonode').get_version(),
      description="Application for serving and sharing geospatial data",
      long_description=open('README').read(),
      classifiers=[
          "Development Status :: 4 - Beta"],
      keywords='',
      author='GeoNode Developers',
      author_email='dev@geonode.org',
      url='http://geonode.org',
      license='GPL',
      packages=find_packages(),
      include_package_data=True,
<<<<<<< HEAD
      install_requires=[
            # # The commented name next to the package
            # # is the Ubuntu 16.04 package that provides it
            # # with version in parenthesis
            "Django==1.8.19",  # python-django (1.8.19 in our ppa) FIXME
            "Celery==4.1.0",  # python-celery (4.1.0) FIXME
            "Pinax==0.9a2",  # python-pinax (0.9a2 in our ppa)

            # # Apps with official Ubuntu 16.04 packages

            # native dependencies
            "Pillow<=3.3.1",  # python-imaging (3.1.2) - python-pillow (3.3.1 in our ppa)
            "lxml==3.6.2",  # python-lxml (3.6.2 in our ppa) FIXME # <=3.8.0 throws pkg_resources.ContextualVersionConflict: (lxml 3.8.0 (/usr/local/lib/python2.7/site-packages), Requirement.parse('lxml==3.6.2'), set(['pycsw']))
            "psycopg2<=2.7.3.1",  # python-psycopg2 (2.7.3.1 in our ppa)

            # Other
            "amqp==2.2.2",  # (python-amqp 2.2.2 in our ppa)
            "anyjson<=0.3.3",  # (python-anyjson 0.3.3 in our ppa)
            "arrow==0.12.1",  # (python-arrow 0.12.1 in our ppa)
            "attrs==17.4.0",  # (python-attrs 17.4.0 in our ppa)
            "PyYAML<=3.12",  # (python-pyyaml 3.12 in out ppa)
            "beautifulsoup4<=4.4.1",  # python-bs4 (4.4.1)
            "billiard<=3.5.0.3",  # (python-billiard 3.5.0.3 in our ppa)
            "MultipartPostHandler<=0.1.0",  # python-multipartposthandler (0.1.0)
            "httplib2<=0.10.3",  # python-httplib2 (0.10.3 in our ppa)
            "transifex-client<=0.12.4",  # transifex-client (0.11.1)
            "Paver<=1.2.4",  # python-paver (1.2.4)
            "Unidecode<=0.4.19",  # python-unidecode (0.04.19)
            "django-nose<=1.4.5",  # python-django-nose (1.4.5 in our ppa)
            "nose<=1.3.7",  # python-nose (1.3.7)
            "awesome-slugify<=1.6.5",  # python-awesome-slugify (1.6.5)
            "django-filter==1.1.0",  # python-django-filter (1.1.0 in our ppa)
            "django-floppyforms<=1.7.0",  # python-django-floppyforms (1.7.0 in our ppa)
            "chardet<=3.0.4",  # python-chardet (3.0.4 in our ppa)
            "decorator<=4.1.2",  # python-decorator (4.1.2 in our ppa)
            "certifi<=2018.1.18",  # depends on python-elasticsearch - python-certifi (2018.1.18 in our ppa)
            "click==6.7",  # python-click (6.7 in our ppa)
            "coreapi==2.3.3",  # python-coreapi (2.3.3 in our ppa)
            "coreschema==0.0.4",  # python-coreschema (0.0.4 in our ppa)
            "autoflake<=0.7",  # python-autoflake (0.7 in our ppa)
            "flake8<=2.6.2",  # python-flake8 (2.5.4) FIXME
            "pycodestyle<=2.0.0",  # missing TODO
            "pyflakes<=1.2.3",  # python-pyflakes (1.6.0 in our ppa) FIXME
            "pep8<=1.7.1",  # python-pep8 (1.7.1 in our ppa)
            "boto<=2.38.0",  # python-boto (2.38.0)
            "six<1.11.0",  # https://github.com/benjaminp/six/issues/210 (1.10.0 in ppa)
            "diff-match-patch<=20121119",  # (20121119 in ppa)

            # Django Apps
            "dj-pagination<=2.3.2",  # python-dj-pagination (2.3.2 in our ppa)
            "django-extensions>=1.2.5,<=2.0.3",  # python-django-extensions (2.0.3 in our ppa)
            "django-jsonfield<=1.0.1",  # python-django-jsonfield (0.9.15, 1.0.1 in our ppa)
            "django-jsonfield-compat<=0.4.4",  # python-django-jsonfield-compat (0.4.4 in our ppa)
            "django-leaflet<=0.23.0",  # python-django-leaflet (0.23.0 in our ppa)
            "django-taggit<=0.22.2",  # python-django-taggit (0.22.1 in our ppa)
            "django-mptt<=0.9.0",  # django-mptt (0.9.0 in our ppa)
            "django-treebeard<=4.2.1",  # django-treebeard (4.2.1 in our ppa)
            "django-guardian<=1.4.9",  # django-guardian (1.4.9 in our ppa)
            "django-downloadview<=1.9",  # python-django-downloadview (1.9 in our ppa)
            "django-polymorphic<2.0",  # python-django-polymorphic (1.3)
            "django-rest-swagger==2.1.2",  # python-django-rest-swagger (2.1.2 in our ppa)
            "django-reversion<=2.0.13",  # python-django-reversion (2.0.13 in our ppa)
            "django-suit<=0.2.26",  # python-django-suit (0.2.26 in our ppa)
            "django-tastypie<=0.14.0",  # python-django-tastypie (0.14.0 in our ppa)
            "django-invitations<=1.9.2",  # python-django-invitations (1.9.2 in our ppa)
            "django-oauth-toolkit>=0.10.0,<1.0",  # python-django-oauth-toolkit (0.12.0 in our ppa)
            # "djangorestframework<=3.7.7",  # TODO
            # "djangorestframework-gis<=0.12",  # TODO
            "drf-nested-routers==0.90.0",  # python-drf-nested-routers (0.90.0 in our ppa)
            "drf-openapi==1.3.0",  # python-drf-openapi (1.3.0 in our ppa)
            "oauthlib==2.0.1",  # python-oauthlib (2.0.6 in our ppa)

            # geopython dependencies
            "pyproj>=1.9.5,<=1.9.5.1",  # python-pyproj (1.9.5.1)
            "OWSLib==0.16.0",  # python-owslib (0.15.0 in our ppa) FIXME
            "pycsw==2.2.0",  # python-pycsw (1.10.1, 2.0.0, 2.0.3 in our ppa) FIXME
            "SQLAlchemy==1.1.14",  # required by pycsw==2.2.0
            "Shapely==1.5.17",  # python-shapely (1.5.13) FIXME

            # # Apps with packages provided in GeoNode's PPA on Launchpad.

            # Django Apps
            "dj-database-url<=0.4.2",  # , python-dj-database-url (0.4.1 in ppa)
            # pinax-comments==0.1.1
            "pinax-notifications==4.1.0",  # (4.1.0 in our ppa)
            "pinax-theme-bootstrap<=8.0.1",  # python-pinax-theme-bootstrap (8.0.1 in our ppa)
            "django-forms-bootstrap<=3.1.0",  # python-django-forms-bootstrap (3.1.0 in our ppa)
            "django-allauth<=0.34.0",  # python-django-allauth (0.34.0 in our ppa)
            "django-activity-stream<=0.6.5",  # python-django-activity-stream (0.6.5 in our ppa)
            "django-appconf<=1.0.2",  # (1.0.2 in ppa)
            "django-apptemplates==1.4",  # # python-django-apptemplates (1.4 in our ppa)
            "django-autocomplete-light==2.3.3",  # (2.3.3.1 in ppa) # pinned because >=2.3.4 throw an exception on startup
            "django-autofixture<=0.12.1",  # python-django-autofixture (0.12.1 in our ppa)
            "django-autoslug<=1.9.3",  # python-django-autoslug (1.9.3 in our ppa)
            "django-braces<=1.12.0",  # pytnon-django-braces (1.12.0 in our ppa)
            "django-celery-beat==1.1.1",  # python-django-celery-beat (1.1.1 in our ppa)
            "django-celery-results==1.0.1",  # python-django-celery-results (1.0.1 in our ppa)
            "django-geonode-client<=1.0.0",  # python-django-geonode-client (1.0.0 in our ppa)
            "django-model-utils==3.1.1",  # python-django-model-utils (3.1.1 in our ppa)
            "django-modeltranslation>=0.11,<=0.12.2",  # python-django-modeltranslation (0.12 Debian) FIXME
            "django-simple-history<=1.9.0",  # python-django-simple-history (1.9.0 in our ppa)
            "django-import-export<=1.0.0",  # python-django-import-export (1.0.0 in our ppa)
            "django-js-asset<=1.0.0",  # python-django-js-asset (1.0.0 in our ppa)
            "django-utils<=0.0.2",  # python-django-utils (0.0.2 in our ppa)
            "django-basic-authentication-decorator==0.9",  # python-django-basic-authentication-decorator (0.9 in our ppa)

            # GeoNode org maintained apps.
            "django-geoexplorer>=4.0.0,<5.0",  # python-django-geoexplorer (4.0.39 in our ppa)
            "geonode-user-messages==0.1.14",  # python-geonode-user-messages (0.1.14 in our ppa) FIXME
            "geonode-avatar<=2.1.7",  # python-geonode-avatar (2.1.7 in our ppa)
            "geonode-announcements<=1.0.13",  # python-geonode-announcements (1.0.13 in our ppa)
            "geonode-agon-ratings<=0.3.8",  # python-geonode-agon-ratings (0.3.8 in our ppa)
            "arcrest>=10.0",  # TODO
            "geonode-dialogos<=0.9",  # python-geonode-dialogos (0.9 in our ppa)
            "gsconfig<2.0.0",  # python-gsconfig (1.0.8 in our ppa)
            "gn-gsimporter<2.0.0",  # python-gn-gsimporter (1.0.2 in our ppa)
            "gisdata>=0.5.4",  # python-gisdata (0.5.4 in our ppa)

            # haystack/elasticsearch, uncomment to use
            "django-haystack<=2.8.0",  # (2.8.0 in our ppa)
            "elasticsearch<=2.4.0",  # (2.4.0 in ppa)
            "pyelasticsearch<=0.6.1",

            # datetimepicker widget
            "django-bootstrap3-datetimepicker-2==2.5.0",  # python-django-bootstrap3-datetimepicker-2 (2.5.0 in our ppa)

            # AWS S3 dependencies
            "django-storages<=1.6.5",  # python-django-storages (1.6.5 in our ppa)

            # DJango Caches
            "python-memcached<=1.59",  # python-memcached (1.59 in our ppa)

            # Contribs
            "et-xmlfile<=1.0.1",  # python-et-xmlfile (1.0.1 in our ppa)
            "unicodecsv<=0.14.1",  # python-unicodecsv (0.14.1 in our ppa)
            "urllib3<=1.22",
            "vine<=1.1.4",  # (1.1.4 in our ppa)
            "xlrd<=1.1.0",  # (1.1.0 in ppa)
            "xlwt<=1.3.0",  # (1.3.0 in our ppa)
            "xmltodict<=0.10.2",  # (0.9.2 in ppa)
            "funcsigs<=1.0.2",  # (1.0.2 in our ppa)
            "geolinks<=0.2.0",  # python-geolinks (0.2.0 in ppa)
            "inflection<=0.3.1"  # python-inflection (0.3.1 in our ppa)
            "idna<=2.6",  # (2.6 in our ppa)
            "ipaddress<=1.0.18",  # (1.0.18 in our ppa)
            "jdcal<=1.3",  # (1.3 in our ppa)
            "kombu==4.1.0",  # python-kombu (4.1.0 in our ppa)
            "mccabe<=0.5.3",  # (0.4.0 in our ppa) FIXME
            "mock<=2.0.0",  # (1.3.0 in ppa) FIXME
            "numpy<=1.13.1",  # (1.11.0 in ppa) FIXME
            "odfpy<=1.3.6",  # python-odfpy (1.3.6 in our ppa)
            "openpyxl<=2.5.0",  # (2.5.0 in our ppa)
            "pbr<=3.1.1",  # (1.8.0 in ppa) FIXME
            "python-dateutil<=2.6.1",  # (2.6.1 in our ppa)
            "python-gnupg<=0.4.1",  # (0.4.1 in our ppa)
            "python-mimeparse<=1.6.0",  # (1.6.0 in our ppa)
            "pytz<=2018.3",  # python-pytz (2018.3 in our ppa)
            "regex<=2016.7.21",  # (0.1.20160110 in ppa)
            "requests<=2.18.4",  # (2.18.4 in our ppa)
            "simplejson<=3.13.2",  # (3.13.2 in our ppa)
            "tablib<=0.12.1",  # (0.12.1 in our ppa)
            "timeout-decorator==0.4.0",  # TODO
            "typing<=3.6.4",  # python-typing (3.6.4 in our ppa)

            "psutil",  # (3.4.2 in ppa)
            "django-cors-headers<=2.2.0",  # python-django-cors-headers (2.2.0 in our ppa)
            "django-cuser==2017.3.16",  # python-django-cuser (2017.3.16 in our ppa)
            "django-multi-email-field<=0.5.1",  # python-django-multi-email-field (0.5.1 in our ppa)
            # "WeasyPrint",
            "user-agents",  # python-user-agents (1.1.0 in our ppa)
            "xmljson",  # python-xmljson (0.1.9 in our ppa)

            # tests
            "coverage<=4.5.1",
            "factory-boy<=2.9.2",
            "Faker<=0.8.4",
            "more-itertools==4.1.0",
            "parse==1.8.2",
            "parse-type==0.4.1",
            "py==1.5.3",
            "pytest==3.5.0",
            "pytest-bdd==2.20.0",
            "pytest-splinter==1.8.5",
            "pytest-django==3.1.2",
            "setuptools==39.0.1",
      ],
=======
      install_requires=REQUIREMENTS,
>>>>>>> 531bd0bc
      zip_safe=False
      )<|MERGE_RESOLUTION|>--- conflicted
+++ resolved
@@ -42,195 +42,6 @@
       license='GPL',
       packages=find_packages(),
       include_package_data=True,
-<<<<<<< HEAD
-      install_requires=[
-            # # The commented name next to the package
-            # # is the Ubuntu 16.04 package that provides it
-            # # with version in parenthesis
-            "Django==1.8.19",  # python-django (1.8.19 in our ppa) FIXME
-            "Celery==4.1.0",  # python-celery (4.1.0) FIXME
-            "Pinax==0.9a2",  # python-pinax (0.9a2 in our ppa)
-
-            # # Apps with official Ubuntu 16.04 packages
-
-            # native dependencies
-            "Pillow<=3.3.1",  # python-imaging (3.1.2) - python-pillow (3.3.1 in our ppa)
-            "lxml==3.6.2",  # python-lxml (3.6.2 in our ppa) FIXME # <=3.8.0 throws pkg_resources.ContextualVersionConflict: (lxml 3.8.0 (/usr/local/lib/python2.7/site-packages), Requirement.parse('lxml==3.6.2'), set(['pycsw']))
-            "psycopg2<=2.7.3.1",  # python-psycopg2 (2.7.3.1 in our ppa)
-
-            # Other
-            "amqp==2.2.2",  # (python-amqp 2.2.2 in our ppa)
-            "anyjson<=0.3.3",  # (python-anyjson 0.3.3 in our ppa)
-            "arrow==0.12.1",  # (python-arrow 0.12.1 in our ppa)
-            "attrs==17.4.0",  # (python-attrs 17.4.0 in our ppa)
-            "PyYAML<=3.12",  # (python-pyyaml 3.12 in out ppa)
-            "beautifulsoup4<=4.4.1",  # python-bs4 (4.4.1)
-            "billiard<=3.5.0.3",  # (python-billiard 3.5.0.3 in our ppa)
-            "MultipartPostHandler<=0.1.0",  # python-multipartposthandler (0.1.0)
-            "httplib2<=0.10.3",  # python-httplib2 (0.10.3 in our ppa)
-            "transifex-client<=0.12.4",  # transifex-client (0.11.1)
-            "Paver<=1.2.4",  # python-paver (1.2.4)
-            "Unidecode<=0.4.19",  # python-unidecode (0.04.19)
-            "django-nose<=1.4.5",  # python-django-nose (1.4.5 in our ppa)
-            "nose<=1.3.7",  # python-nose (1.3.7)
-            "awesome-slugify<=1.6.5",  # python-awesome-slugify (1.6.5)
-            "django-filter==1.1.0",  # python-django-filter (1.1.0 in our ppa)
-            "django-floppyforms<=1.7.0",  # python-django-floppyforms (1.7.0 in our ppa)
-            "chardet<=3.0.4",  # python-chardet (3.0.4 in our ppa)
-            "decorator<=4.1.2",  # python-decorator (4.1.2 in our ppa)
-            "certifi<=2018.1.18",  # depends on python-elasticsearch - python-certifi (2018.1.18 in our ppa)
-            "click==6.7",  # python-click (6.7 in our ppa)
-            "coreapi==2.3.3",  # python-coreapi (2.3.3 in our ppa)
-            "coreschema==0.0.4",  # python-coreschema (0.0.4 in our ppa)
-            "autoflake<=0.7",  # python-autoflake (0.7 in our ppa)
-            "flake8<=2.6.2",  # python-flake8 (2.5.4) FIXME
-            "pycodestyle<=2.0.0",  # missing TODO
-            "pyflakes<=1.2.3",  # python-pyflakes (1.6.0 in our ppa) FIXME
-            "pep8<=1.7.1",  # python-pep8 (1.7.1 in our ppa)
-            "boto<=2.38.0",  # python-boto (2.38.0)
-            "six<1.11.0",  # https://github.com/benjaminp/six/issues/210 (1.10.0 in ppa)
-            "diff-match-patch<=20121119",  # (20121119 in ppa)
-
-            # Django Apps
-            "dj-pagination<=2.3.2",  # python-dj-pagination (2.3.2 in our ppa)
-            "django-extensions>=1.2.5,<=2.0.3",  # python-django-extensions (2.0.3 in our ppa)
-            "django-jsonfield<=1.0.1",  # python-django-jsonfield (0.9.15, 1.0.1 in our ppa)
-            "django-jsonfield-compat<=0.4.4",  # python-django-jsonfield-compat (0.4.4 in our ppa)
-            "django-leaflet<=0.23.0",  # python-django-leaflet (0.23.0 in our ppa)
-            "django-taggit<=0.22.2",  # python-django-taggit (0.22.1 in our ppa)
-            "django-mptt<=0.9.0",  # django-mptt (0.9.0 in our ppa)
-            "django-treebeard<=4.2.1",  # django-treebeard (4.2.1 in our ppa)
-            "django-guardian<=1.4.9",  # django-guardian (1.4.9 in our ppa)
-            "django-downloadview<=1.9",  # python-django-downloadview (1.9 in our ppa)
-            "django-polymorphic<2.0",  # python-django-polymorphic (1.3)
-            "django-rest-swagger==2.1.2",  # python-django-rest-swagger (2.1.2 in our ppa)
-            "django-reversion<=2.0.13",  # python-django-reversion (2.0.13 in our ppa)
-            "django-suit<=0.2.26",  # python-django-suit (0.2.26 in our ppa)
-            "django-tastypie<=0.14.0",  # python-django-tastypie (0.14.0 in our ppa)
-            "django-invitations<=1.9.2",  # python-django-invitations (1.9.2 in our ppa)
-            "django-oauth-toolkit>=0.10.0,<1.0",  # python-django-oauth-toolkit (0.12.0 in our ppa)
-            # "djangorestframework<=3.7.7",  # TODO
-            # "djangorestframework-gis<=0.12",  # TODO
-            "drf-nested-routers==0.90.0",  # python-drf-nested-routers (0.90.0 in our ppa)
-            "drf-openapi==1.3.0",  # python-drf-openapi (1.3.0 in our ppa)
-            "oauthlib==2.0.1",  # python-oauthlib (2.0.6 in our ppa)
-
-            # geopython dependencies
-            "pyproj>=1.9.5,<=1.9.5.1",  # python-pyproj (1.9.5.1)
-            "OWSLib==0.16.0",  # python-owslib (0.15.0 in our ppa) FIXME
-            "pycsw==2.2.0",  # python-pycsw (1.10.1, 2.0.0, 2.0.3 in our ppa) FIXME
-            "SQLAlchemy==1.1.14",  # required by pycsw==2.2.0
-            "Shapely==1.5.17",  # python-shapely (1.5.13) FIXME
-
-            # # Apps with packages provided in GeoNode's PPA on Launchpad.
-
-            # Django Apps
-            "dj-database-url<=0.4.2",  # , python-dj-database-url (0.4.1 in ppa)
-            # pinax-comments==0.1.1
-            "pinax-notifications==4.1.0",  # (4.1.0 in our ppa)
-            "pinax-theme-bootstrap<=8.0.1",  # python-pinax-theme-bootstrap (8.0.1 in our ppa)
-            "django-forms-bootstrap<=3.1.0",  # python-django-forms-bootstrap (3.1.0 in our ppa)
-            "django-allauth<=0.34.0",  # python-django-allauth (0.34.0 in our ppa)
-            "django-activity-stream<=0.6.5",  # python-django-activity-stream (0.6.5 in our ppa)
-            "django-appconf<=1.0.2",  # (1.0.2 in ppa)
-            "django-apptemplates==1.4",  # # python-django-apptemplates (1.4 in our ppa)
-            "django-autocomplete-light==2.3.3",  # (2.3.3.1 in ppa) # pinned because >=2.3.4 throw an exception on startup
-            "django-autofixture<=0.12.1",  # python-django-autofixture (0.12.1 in our ppa)
-            "django-autoslug<=1.9.3",  # python-django-autoslug (1.9.3 in our ppa)
-            "django-braces<=1.12.0",  # pytnon-django-braces (1.12.0 in our ppa)
-            "django-celery-beat==1.1.1",  # python-django-celery-beat (1.1.1 in our ppa)
-            "django-celery-results==1.0.1",  # python-django-celery-results (1.0.1 in our ppa)
-            "django-geonode-client<=1.0.0",  # python-django-geonode-client (1.0.0 in our ppa)
-            "django-model-utils==3.1.1",  # python-django-model-utils (3.1.1 in our ppa)
-            "django-modeltranslation>=0.11,<=0.12.2",  # python-django-modeltranslation (0.12 Debian) FIXME
-            "django-simple-history<=1.9.0",  # python-django-simple-history (1.9.0 in our ppa)
-            "django-import-export<=1.0.0",  # python-django-import-export (1.0.0 in our ppa)
-            "django-js-asset<=1.0.0",  # python-django-js-asset (1.0.0 in our ppa)
-            "django-utils<=0.0.2",  # python-django-utils (0.0.2 in our ppa)
-            "django-basic-authentication-decorator==0.9",  # python-django-basic-authentication-decorator (0.9 in our ppa)
-
-            # GeoNode org maintained apps.
-            "django-geoexplorer>=4.0.0,<5.0",  # python-django-geoexplorer (4.0.39 in our ppa)
-            "geonode-user-messages==0.1.14",  # python-geonode-user-messages (0.1.14 in our ppa) FIXME
-            "geonode-avatar<=2.1.7",  # python-geonode-avatar (2.1.7 in our ppa)
-            "geonode-announcements<=1.0.13",  # python-geonode-announcements (1.0.13 in our ppa)
-            "geonode-agon-ratings<=0.3.8",  # python-geonode-agon-ratings (0.3.8 in our ppa)
-            "arcrest>=10.0",  # TODO
-            "geonode-dialogos<=0.9",  # python-geonode-dialogos (0.9 in our ppa)
-            "gsconfig<2.0.0",  # python-gsconfig (1.0.8 in our ppa)
-            "gn-gsimporter<2.0.0",  # python-gn-gsimporter (1.0.2 in our ppa)
-            "gisdata>=0.5.4",  # python-gisdata (0.5.4 in our ppa)
-
-            # haystack/elasticsearch, uncomment to use
-            "django-haystack<=2.8.0",  # (2.8.0 in our ppa)
-            "elasticsearch<=2.4.0",  # (2.4.0 in ppa)
-            "pyelasticsearch<=0.6.1",
-
-            # datetimepicker widget
-            "django-bootstrap3-datetimepicker-2==2.5.0",  # python-django-bootstrap3-datetimepicker-2 (2.5.0 in our ppa)
-
-            # AWS S3 dependencies
-            "django-storages<=1.6.5",  # python-django-storages (1.6.5 in our ppa)
-
-            # DJango Caches
-            "python-memcached<=1.59",  # python-memcached (1.59 in our ppa)
-
-            # Contribs
-            "et-xmlfile<=1.0.1",  # python-et-xmlfile (1.0.1 in our ppa)
-            "unicodecsv<=0.14.1",  # python-unicodecsv (0.14.1 in our ppa)
-            "urllib3<=1.22",
-            "vine<=1.1.4",  # (1.1.4 in our ppa)
-            "xlrd<=1.1.0",  # (1.1.0 in ppa)
-            "xlwt<=1.3.0",  # (1.3.0 in our ppa)
-            "xmltodict<=0.10.2",  # (0.9.2 in ppa)
-            "funcsigs<=1.0.2",  # (1.0.2 in our ppa)
-            "geolinks<=0.2.0",  # python-geolinks (0.2.0 in ppa)
-            "inflection<=0.3.1"  # python-inflection (0.3.1 in our ppa)
-            "idna<=2.6",  # (2.6 in our ppa)
-            "ipaddress<=1.0.18",  # (1.0.18 in our ppa)
-            "jdcal<=1.3",  # (1.3 in our ppa)
-            "kombu==4.1.0",  # python-kombu (4.1.0 in our ppa)
-            "mccabe<=0.5.3",  # (0.4.0 in our ppa) FIXME
-            "mock<=2.0.0",  # (1.3.0 in ppa) FIXME
-            "numpy<=1.13.1",  # (1.11.0 in ppa) FIXME
-            "odfpy<=1.3.6",  # python-odfpy (1.3.6 in our ppa)
-            "openpyxl<=2.5.0",  # (2.5.0 in our ppa)
-            "pbr<=3.1.1",  # (1.8.0 in ppa) FIXME
-            "python-dateutil<=2.6.1",  # (2.6.1 in our ppa)
-            "python-gnupg<=0.4.1",  # (0.4.1 in our ppa)
-            "python-mimeparse<=1.6.0",  # (1.6.0 in our ppa)
-            "pytz<=2018.3",  # python-pytz (2018.3 in our ppa)
-            "regex<=2016.7.21",  # (0.1.20160110 in ppa)
-            "requests<=2.18.4",  # (2.18.4 in our ppa)
-            "simplejson<=3.13.2",  # (3.13.2 in our ppa)
-            "tablib<=0.12.1",  # (0.12.1 in our ppa)
-            "timeout-decorator==0.4.0",  # TODO
-            "typing<=3.6.4",  # python-typing (3.6.4 in our ppa)
-
-            "psutil",  # (3.4.2 in ppa)
-            "django-cors-headers<=2.2.0",  # python-django-cors-headers (2.2.0 in our ppa)
-            "django-cuser==2017.3.16",  # python-django-cuser (2017.3.16 in our ppa)
-            "django-multi-email-field<=0.5.1",  # python-django-multi-email-field (0.5.1 in our ppa)
-            # "WeasyPrint",
-            "user-agents",  # python-user-agents (1.1.0 in our ppa)
-            "xmljson",  # python-xmljson (0.1.9 in our ppa)
-
-            # tests
-            "coverage<=4.5.1",
-            "factory-boy<=2.9.2",
-            "Faker<=0.8.4",
-            "more-itertools==4.1.0",
-            "parse==1.8.2",
-            "parse-type==0.4.1",
-            "py==1.5.3",
-            "pytest==3.5.0",
-            "pytest-bdd==2.20.0",
-            "pytest-splinter==1.8.5",
-            "pytest-django==3.1.2",
-            "setuptools==39.0.1",
-      ],
-=======
       install_requires=REQUIREMENTS,
->>>>>>> 531bd0bc
       zip_safe=False
       )