# -*- coding: utf-8 -*-
#########################################################################
#
# Copyright (C) 2016 OSGeo
#
# This program is free software: you can redistribute it and/or modify
# it under the terms of the GNU General Public License as published by
# the Free Software Foundation, either version 3 of the License, or
# (at your option) any later version.
#
# This program is distributed in the hope that it will be useful,
# but WITHOUT ANY WARRANTY; without even the implied warranty of
# MERCHANTABILITY or FITNESS FOR A PARTICULAR PURPOSE. See the
# GNU General Public License for more details.
#
# You should have received a copy of the GNU General Public License
# along with this program. If not, see <http://www.gnu.org/licenses/>.
#
#########################################################################

from distutils.core import setup
from setuptools import find_packages
import os

on_rtd = os.environ.get('READTHEDOCS', None) == 'True'
if on_rtd:
    shapely_dep = "Shapely<1.5.13"
else:
    shapely_dep = "Shapely>=1.5.13,<1.6.dev0"

setup(name='GeoNode',
      version=__import__('geonode').get_version(),
      description="Application for serving and sharing geospatial data",
      long_description=open('README').read(),
      classifiers=[
        "Development Status :: 4 - Beta"],
      keywords='',
      author='GeoNode Developers',
      author_email='dev@geonode.org',
      url='http://geonode.org',
      license='GPL',
      packages=find_packages(),
      include_package_data=True,
      install_requires=[
        # # The commented name next to the package
        # # is the Ubuntu 16.04 package that provides it
        # # with version in parenthesis

        # # Apps with official Ubuntu 16.04 packages

        # native dependencies
        "Pillow<=3.3.1",  # python-imaging (3.1.2)
        "lxml<=3.6.2",  # python-lxml (3.5.0)
        "psycopg2<=2.7.3.1",  # python-psycopg2 (2.6.1)
        "Django<1.9a0",  # python-django (1.8.7)

        # Other
        "amqp<=2.2.2",
        "anyjson<=0.3.3",
        "PyYAML<=3.12",
        "beautifulsoup4<=4.4.1",  # python-bs4 (4.4.1)
        "billiard<=3.5.0.3",
        "MultipartPostHandler<=0.1.0",  # python-multipartposthandler (0.1.0)
        "httplib2<=0.10.3",  # python-httplib2 (0.9.1, 0.9.2 in our ppa)
        "transifex-client<=0.12.4",  # transifex-client (0.11.1)
        "Paver<=1.2.4",  # python-paver (1.2.4)
        "Unidecode<=0.4.19",
        "django-nose<=1.4.5",  # python-django-nose (1.4.3)
        "nose<=1.3.7",  # python-nose (1.3.7)
        "awesome-slugify<=1.6.5",
        "django-floppyforms<=1.7.0",
        "certifi<=2017.7.27.1",
        "chardet<=3.0.4",
        "decorator<=4.1.2",
        "celery>4.0a0c,<=4.1.0",  # python-celery (3.1.20)
        # "django-celery==3.1.17",  # python-django-celery (3.1.17)
        "certifi<=2017.7.27.1",
        "autoflake<=0.7",
        "flake8<=2.5.4",  # python-flake8 (2.5.4)
        "pyflakes<=1.6.0",
        "pep8<=1.7.0",  # python-pep8 (1.7.0)
        "boto<=2.38.0",  # python-boto (2.38.0)
        "six<1.11.0",  # https://github.com/benjaminp/six/issues/210
        "diff-match-patch<=20121119",

        # Django Apps
        "django-pagination>=1.0.5,<=1.0.7",  # python-django-pagination (1.0.7)
        "django-extensions>=1.2.5,<=1.6.1",  # python-django-extensions (1.5.9)
        "django-jsonfield<=1.0.1",  # python-django-jsonfield (0.9.15, 1.0.1 in our ppa)
        "django-jsonfield-compat<=0.4.4",
        "django-leaflet<=0.22.0",
        "django-taggit<=0.22.1",  # python-django-taggit (0.18.0)
        "django-mptt<=0.8.7",  # django-mptt (0.8.0, 0.8.6 in our ppa)
        "django-treebeard<=4.1.2",  # django-treebeard (4.0)
        "django-guardian<=1.4.9",  # django-guardian (1.4.1)
        "django-downloadview<=1.8",  # python-django-downloadview (1.8)
        "django-polymorphic<=1.3",  # python-django-polymorphic (0.8.1) FIXME
        "django-reversion<=2.0.10",
        "django-suit<=0.2.15",
        "django-tastypie<=0.14.0",  # python-django-tastypie (0.12.0, 0.12.2 in our ppa)
<<<<<<< HEAD
        "django-allauth==0.34.0",
=======
>>>>>>> 66bbe4f6
        "django-invitations==1.9.1",
        "django-oauth-toolkit>=0.10.0,<1.0",  # python-django-oauth-toolkit (0.10.0)
        "oauthlib<=2.0.2",

        # geopython dependencies
        "pyproj>=1.9.5,<=1.9.5.1",  # python-pyproj (1.9.5)
        "OWSLib>=0.10.3,<=0.15.0",  # python-owslib (0.10.3) FIXME
        "pycsw>=1.10.1,<=2.0.3",  # python-pycsw (1.10.1, 2.0.0 in ppa) FIXME
        "%s" % shapely_dep,  # python-shapely (1.5.13)


        # # Apps with packages provided in GeoNode's PPA on Launchpad.

        # Django Apps
        "awesome-slugify<=1.6.5",
        "dj-database-url<=0.4.2",
        "Pinax<=0.9a2",
        # pinax-comments==0.1.1
        "pinax-notifications<=4.0.0",
        "pinax-theme-bootstrap<=8.0.1",
        "django-bootstrap-form<=3.3",
        "django-forms-bootstrap<=3.1.0",
        "django-friendly-tag-loader<=1.2.1",
        "django-activity-stream<=0.6.4",
        "django-appconf<=1.0.2",
        "django-autocomplete-light>=2.3.3,<3.0a0",
        "django-autofixture<=0.12.1",
        "django-autoslug<=1.9.3",
        "django-braces<=1.11.0",
        "django-geonode-client<=0.0.15",
        "django-modeltranslation>=0.11,<=0.12.1",  # python-django-modeltranslation (0.11 Debian)
        "django-import-export<=0.5.1",
        "django-utils<=0.0.2",

        # GeoNode org maintained apps.
        "django-geoexplorer>=4.0.0,<5.0",
        "geonode-user-messages<=0.1.11",  # (0.1.3 in ppa) FIXME
        "geonode-avatar<=2.1.6",  # (2.1.5 in ppa) FIXME
        "geonode-announcements<=1.0.8",
        "geonode-agon-ratings<=0.3.5",  # (0.3.1 in ppa) FIXME
<<<<<<< HEAD

=======
        "geonode-user-accounts==1.0.15",
>>>>>>> 66bbe4f6
        "geonode-arcrest>=10.0",
        "geonode-dialogos>=0.5",
        "gsconfig<2.0.0",  # (1.0.3 in ppa) FIXME
        "gn-gsimporter<2.0.0",  # (0.1 in ppa) FIXME
        "gisdata>=0.5.4",

        # haystack/elasticsearch, uncomment to use
        "django-haystack<=2.6.0",  # missing from ppa FIXME
        "elasticsearch<=2.4.0",
        "pyelasticsearch<=0.6.1",

        # datetimepicker widget
        "django-bootstrap3-datetimepicker<=2.2.3",

        # AWS S3 dependencies
        "django-storages<=1.6.5",

        # Contribs
        "et-xmlfile<=1.0.1",
        "unicodecsv<=0.14.1",
        "urllib3<=1.22",
        "vine<=1.1.4",
        "xlrd<=1.1.0",
        "xlwt<=1.3.0",
        "xmltodict<=0.9.2",
        "funcsigs<=1.0.2",
        "geolinks<=0.2.0",
        "idna<=2.6",
        "ipaddress<=1.0.18",
        "jdcal<=1.3",
        "kombu<=4.1.0",
        "mccabe<=0.4.0",
        "mock<=2.0.0",
        "numpy<=1.13.1",
        "odfpy<=1.3.5",
        "openpyxl<=2.4.8",
        "pbr<=3.1.1",
        "python-dateutil<=2.6.1",
        "python-gnupg<=0.4.1",
        "python-mimeparse<=1.6.0",
        "pytz<=2017.2",
        "regex<=2016.7.21",
        "requests<=2.18.4",
        "simplejson<=3.11.1",
        "tablib<=0.12.1",

        # tests
        "coverage<=4.4.1",
        "factory-boy<=2.9.2",
        "Faker<=0.8.4",
        # "WeasyPrint",
        "user-agents",
        "xmljson",
        'psutil',
        'django-cors-headers',
        'django-multi-email-field',
      ],
      zip_safe=False
      )<|MERGE_RESOLUTION|>--- conflicted
+++ resolved
@@ -98,10 +98,7 @@
         "django-reversion<=2.0.10",
         "django-suit<=0.2.15",
         "django-tastypie<=0.14.0",  # python-django-tastypie (0.12.0, 0.12.2 in our ppa)
-<<<<<<< HEAD
         "django-allauth==0.34.0",
-=======
->>>>>>> 66bbe4f6
         "django-invitations==1.9.1",
         "django-oauth-toolkit>=0.10.0,<1.0",  # python-django-oauth-toolkit (0.10.0)
         "oauthlib<=2.0.2",
@@ -142,11 +139,6 @@
         "geonode-avatar<=2.1.6",  # (2.1.5 in ppa) FIXME
         "geonode-announcements<=1.0.8",
         "geonode-agon-ratings<=0.3.5",  # (0.3.1 in ppa) FIXME
-<<<<<<< HEAD
-
-=======
-        "geonode-user-accounts==1.0.15",
->>>>>>> 66bbe4f6
         "geonode-arcrest>=10.0",
         "geonode-dialogos>=0.5",
         "gsconfig<2.0.0",  # (1.0.3 in ppa) FIXME
