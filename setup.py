# -*- coding: utf-8 -*-
#########################################################################
#
# Copyright (C) 2016 OSGeo
#
# This program is free software: you can redistribute it and/or modify
# it under the terms of the GNU General Public License as published by
# the Free Software Foundation, either version 3 of the License, or
# (at your option) any later version.
#
# This program is distributed in the hope that it will be useful,
# but WITHOUT ANY WARRANTY; without even the implied warranty of
# MERCHANTABILITY or FITNESS FOR A PARTICULAR PURPOSE. See the
# GNU General Public License for more details.
#
# You should have received a copy of the GNU General Public License
# along with this program. If not, see <http://www.gnu.org/licenses/>.
#
#########################################################################

import os
from distutils.core import setup

from setuptools import find_packages

on_rtd = os.environ.get('READTHEDOCS', None) == 'True'
if on_rtd:
    shapely_dep = "Shapely<1.5.13"
else:
    shapely_dep = "Shapely>=1.5.13,<1.6.dev0"

setup(name='GeoNode',
      version=__import__('geonode').get_version(),
      description="Application for serving and sharing geospatial data",
      long_description=open('README').read(),
      classifiers=[
          "Development Status :: 4 - Beta"],
      keywords='',
      author='GeoNode Developers',
      author_email='dev@geonode.org',
      url='http://geonode.org',
      license='GPL',
      packages=find_packages(),
      include_package_data=True,
      install_requires=[
<<<<<<< HEAD
          # # The commented name next to the package
          # # is the Ubuntu 16.04 package that provides it
          # # with version in parenthesis

          # # Apps with official Ubuntu 16.04 packages

          # native dependencies
          "Pillow<=3.3.1",  # python-imaging (3.1.2)
          "lxml<=3.6.2",  # python-lxml (3.5.0)
          "psycopg2<=2.7.3.1",  # python-psycopg2 (2.6.1)
          "Django<1.9a0",  # python-django (1.8.7)

          # Other
          "amqp<=2.2.2",
          "anyjson<=0.3.3",
          "PyYAML<=3.12",
          "beautifulsoup4<=4.4.1",  # python-bs4 (4.4.1)
          "billiard<=3.5.0.3",
          "MultipartPostHandler<=0.1.0",  # python-multipartposthandler (0.1.0)
          "httplib2<=0.10.3",  # python-httplib2 (0.9.1, 0.9.2 in our ppa)
          "transifex-client<=0.12.4",  # transifex-client (0.11.1)
          "Paver<=1.2.4",  # python-paver (1.2.4)
          "Unidecode<=0.4.19",
          "django-nose<=1.4.5",  # python-django-nose (1.4.3)
          "nose<=1.3.7",  # python-nose (1.3.7)
          "awesome-slugify<=1.6.5",
          "django-floppyforms<=1.7.0",
          "certifi<=2017.7.27.1",
          "chardet<=3.0.4",
          "decorator<=4.1.2",
          "celery>4.0a0c,<=4.1.0",  # python-celery (3.1.20)
          # "django-celery==3.1.17",  # python-django-celery (3.1.17)
          "certifi<=2017.7.27.1",
          "autoflake<=0.7",
          "flake8<=2.5.4",  # python-flake8 (2.5.4)
          "pyflakes<=1.6.0",
          "pep8<=1.7.0",  # python-pep8 (1.7.0)
          "boto<=2.38.0",  # python-boto (2.38.0)
          "six<1.11.0",  # https://github.com/benjaminp/six/issues/210
          "diff-match-patch<=20121119",

          # Django Apps
          # python-django-pagination (1.0.7)
          "django-pagination>=1.0.5,<=1.0.7",
          # python-django-extensions (1.5.9)
          "django-extensions>=1.2.5,<=1.6.1",
          # python-django-jsonfield (0.9.15, 1.0.1 in our ppa)
          "django-jsonfield<=1.0.1",
          "django-jsonfield-compat<=0.4.4",
          "django-leaflet<=0.22.0",
          "django-taggit<=0.22.1",  # python-django-taggit (0.18.0)
          "django-mptt<=0.8.7",  # django-mptt (0.8.0, 0.8.6 in our ppa)
          "django-treebeard<=4.1.2",  # django-treebeard (4.0)
          "django-guardian<=1.4.9",  # django-guardian (1.4.1)
          "django-downloadview<=1.8",  # python-django-downloadview (1.8)
          "django-polymorphic<=1.3",  # python-django-polymorphic (0.8.1) FIXME
          "django-reversion<=2.0.10",
          "django-suit<=0.2.15",
          # python-django-tastypie (0.12.0, 0.12.2 in our ppa)
          "django-tastypie<=0.14.0",
          # python-django-oauth-toolkit (0.10.0)
          "django-oauth-toolkit>=0.10.0,<1.0",
          "oauthlib<=2.0.2",

          # geopython dependencies
          "pyproj>=1.9.5,<=1.9.5.1",  # python-pyproj (1.9.5)
          "OWSLib>=0.10.3,<=0.15.0",  # python-owslib (0.10.3) FIXME
          "pycsw>=1.10.1,<=2.0.3",  # python-pycsw (1.10.1, 2.0.0 in ppa) FIXME
          "%s" % shapely_dep,  # python-shapely (1.5.13)


          # # Apps with packages provided in GeoNode's PPA on Launchpad.

          # Django Apps
          "awesome-slugify<=1.6.5",
          "dj-database-url<=0.4.2",
          "Pinax<=0.9a2",
          # pinax-comments==0.1.1
          "pinax-notifications<=4.0.0",
          # pinax-ratings==2.0.0
          "pinax-theme-bootstrap<=8.0.1",
          "django-bootstrap-form<=3.3",
          "django-forms-bootstrap<=3.1.0",
          "django-friendly-tag-loader<=1.2.1",
          "django-activity-stream<=0.6.4",
          "django-appconf<=1.0.2",
          "django-autocomplete-light>=2.3.3,<3.0a0",
          "django-autofixture<=0.12.1",
          "django-autoslug<=1.9.3",
          "django-braces<=1.11.0",
          "django-geonode-client<=0.0.15",
          # python-django-modeltranslation (0.11 Debian)
          "django-modeltranslation>=0.11,<=0.12.1",
          "django-import-export<=0.5.1",
          "django-utils<=0.0.2",

          # GeoNode org maintained apps.
          "django-geoexplorer>=4.0.0,<5.0",
          "geonode-user-messages<=0.1.10",  # (0.1.3 in ppa) FIXME
          "geonode-avatar<=2.1.6",  # (2.1.5 in ppa) FIXME
          "geonode-announcements<=1.0.8",
          "geonode-agon-ratings<=0.3.5",  # (0.3.1 in ppa) FIXME

          # we can't use django-user-account until upstream merge changes for geonode.
          # this is temporary solution
          # "django-user-accounts==2.0.2dev",
          # django-user-accounts==2.0.2
          # we can't use django-user-account until upstream merge changes for geonode.
          # this is temporary solution
          # git+git://github.com/cezio/django-user-accounts@252_255_mixed#egg=django-user-accounts-2.0.2dev
          # updated to https://github.com/geosolutions-it/geonode-user-accounts.git
          "geonode-user-accounts>=1.0.13",

          "geonode-arcrest>=10.0",
          "geonode-dialogos>=0.5",
          "gsconfig<2.0.0",  # (1.0.3 in ppa) FIXME
          "gn-gsimporter<2.0.0",  # (0.1 in ppa) FIXME
          "gisdata>=0.5.4",

          # haystack/elasticsearch, uncomment to use
          "django-haystack<=2.6.0",  # missing from ppa FIXME
          "elasticsearch<=2.4.0",
          "pyelasticsearch<=0.6.1",

          # datetimepicker widget
          "django-bootstrap3-datetimepicker<=2.2.3",

          # AWS S3 dependencies
          "django-storages<=1.6.5",

          # Contribs
          "et-xmlfile<=1.0.1",
          "unicodecsv<=0.14.1",
          "urllib3<=1.22",
          "vine<=1.1.4",
          "xlrd<=1.1.0",
          "xlwt<=1.3.0",
          "xmltodict<=0.9.2",
          "funcsigs<=1.0.2",
          "geolinks<=0.2.0",
          "idna<=2.6",
          "ipaddress<=1.0.18",
          "jdcal<=1.3",
          "kombu<=4.1.0",
          "mccabe<=0.4.0",
          "mock<=2.0.0",
          "numpy<=1.13.1",
          "odfpy<=1.3.5",
          "openpyxl<=2.4.8",
          "pbr<=3.1.1",
          "python-dateutil<=2.6.1",
          "python-gnupg<=0.4.1",
          "python-mimeparse<=1.6.0",
          "pytz<=2017.2",
          "regex<=2016.7.21",
          "requests<=2.18.4",
          "simplejson<=3.11.1",
          "tablib<=0.12.1",

          # tests
          "coverage<=4.4.1",
          "factory-boy<=2.9.2",
          "Faker<=0.8.4",
          # "WeasyPrint",
          "user-agents",
          "xmljson",
          "psutil",
          "django-cors-headers",
          "django-multi-email-field",
          "pytest",
          "pytest-bdd<=2.5.0",  # latest requires six>=1.11.0
          "pytest-splinter",
=======
        # # The commented name next to the package
        # # is the Ubuntu 16.04 package that provides it
        # # with version in parenthesis

        # # Apps with official Ubuntu 16.04 packages

        # native dependencies
        "Pillow<=3.3.1",  # python-imaging (3.1.2)
        "lxml<=3.6.2",  # python-lxml (3.5.0)
        "psycopg2<=2.7.3.1",  # python-psycopg2 (2.6.1)
        "Django<1.9a0",  # python-django (1.8.7)

        # Other
        "amqp<=2.2.2",
        "anyjson<=0.3.3",
        "PyYAML<=3.12",
        "beautifulsoup4<=4.4.1",  # python-bs4 (4.4.1)
        "billiard<=3.5.0.3",
        "MultipartPostHandler<=0.1.0",  # python-multipartposthandler (0.1.0)
        "httplib2<=0.10.3",  # python-httplib2 (0.9.1, 0.9.2 in our ppa)
        "transifex-client<=0.12.4",  # transifex-client (0.11.1)
        "Paver<=1.2.4",  # python-paver (1.2.4)
        "Unidecode<=0.4.19",
        "django-nose<=1.4.5",  # python-django-nose (1.4.3)
        "nose<=1.3.7",  # python-nose (1.3.7)
        "awesome-slugify<=1.6.5",
        "django-floppyforms<=1.7.0",
        "certifi<=2017.7.27.1",
        "chardet<=3.0.4",
        "decorator<=4.1.2",
        "celery>4.0a0c,<=4.1.0",  # python-celery (3.1.20)
        # "django-celery==3.1.17",  # python-django-celery (3.1.17)
        "certifi<=2017.7.27.1",
        "autoflake<=0.7",
        "flake8<=2.5.4",  # python-flake8 (2.5.4)
        "pyflakes<=1.6.0",
        "pep8<=1.7.0",  # python-pep8 (1.7.0)
        "boto<=2.38.0",  # python-boto (2.38.0)
        "six<1.11.0",  # https://github.com/benjaminp/six/issues/210
        "diff-match-patch<=20121119",

        # Django Apps
        "django-pagination>=1.0.5,<=1.0.7",  # python-django-pagination (1.0.7)
        "django-extensions>=1.2.5,<=1.6.1",  # python-django-extensions (1.5.9)
        "django-jsonfield<=1.0.1",  # python-django-jsonfield (0.9.15, 1.0.1 in our ppa)
        "django-jsonfield-compat<=0.4.4",
        "django-leaflet<=0.22.0",
        "django-taggit<=0.22.1",  # python-django-taggit (0.18.0)
        "django-mptt<=0.8.7",  # django-mptt (0.8.0, 0.8.6 in our ppa)
        "django-treebeard<=4.1.2",  # django-treebeard (4.0)
        "django-guardian<=1.4.9",  # django-guardian (1.4.1)
        "django-downloadview<=1.8",  # python-django-downloadview (1.8)
        "django-polymorphic<=1.3",  # python-django-polymorphic (0.8.1) FIXME
        "django-reversion<=2.0.10",
        "django-suit<=0.2.15",
        "django-tastypie<=0.14.0",  # python-django-tastypie (0.12.0, 0.12.2 in our ppa)
        "django-invitations==1.9.1",
        "django-oauth-toolkit>=0.10.0,<1.0",  # python-django-oauth-toolkit (0.10.0)
        "oauthlib<=2.0.2",

        # geopython dependencies
        "pyproj>=1.9.5,<=1.9.5.1",  # python-pyproj (1.9.5)
        "OWSLib>=0.10.3,<=0.15.0",  # python-owslib (0.10.3) FIXME
        "pycsw>=1.10.1,<=2.0.3",  # python-pycsw (1.10.1, 2.0.0 in ppa) FIXME
        "%s" % shapely_dep,  # python-shapely (1.5.13)


        # # Apps with packages provided in GeoNode's PPA on Launchpad.

        # Django Apps
        "awesome-slugify<=1.6.5",
        "dj-database-url<=0.4.2",
        "Pinax<=0.9a2",
        # pinax-comments==0.1.1
        "pinax-notifications<=4.0.0",
        "pinax-theme-bootstrap<=8.0.1",
        "django-bootstrap-form<=3.3",
        "django-forms-bootstrap<=3.1.0",
        "django-friendly-tag-loader<=1.2.1",
        "django-activity-stream<=0.6.4",
        "django-appconf<=1.0.2",
        "django-autocomplete-light>=2.3.3,<3.0a0",
        "django-autofixture<=0.12.1",
        "django-autoslug<=1.9.3",
        "django-braces<=1.11.0",
        "django-geonode-client<=0.0.15",
        "django-modeltranslation>=0.11,<=0.12.1",  # python-django-modeltranslation (0.11 Debian)
        "django-import-export<=0.5.1",
        "django-utils<=0.0.2",

        # GeoNode org maintained apps.
        "django-geoexplorer>=4.0.0,<5.0",
        "geonode-user-messages<=0.1.11",  # (0.1.3 in ppa) FIXME
        "geonode-avatar<=2.1.6",  # (2.1.5 in ppa) FIXME
        "geonode-announcements<=1.0.8",
        "geonode-agon-ratings<=0.3.5",  # (0.3.1 in ppa) FIXME
        "geonode-user-accounts==1.0.15",
        "geonode-arcrest>=10.0",
        "geonode-dialogos>=0.5",
        "gsconfig<2.0.0",  # (1.0.3 in ppa) FIXME
        "gn-gsimporter<2.0.0",  # (0.1 in ppa) FIXME
        "gisdata>=0.5.4",

        # haystack/elasticsearch, uncomment to use
        "django-haystack<=2.6.0",  # missing from ppa FIXME
        "elasticsearch<=2.4.0",
        "pyelasticsearch<=0.6.1",

        # datetimepicker widget
        "django-bootstrap3-datetimepicker<=2.2.3",

        # AWS S3 dependencies
        "django-storages<=1.6.5",

        # Contribs
        "et-xmlfile<=1.0.1",
        "unicodecsv<=0.14.1",
        "urllib3<=1.22",
        "vine<=1.1.4",
        "xlrd<=1.1.0",
        "xlwt<=1.3.0",
        "xmltodict<=0.9.2",
        "funcsigs<=1.0.2",
        "geolinks<=0.2.0",
        "idna<=2.6",
        "ipaddress<=1.0.18",
        "jdcal<=1.3",
        "kombu<=4.1.0",
        "mccabe<=0.4.0",
        "mock<=2.0.0",
        "numpy<=1.13.1",
        "odfpy<=1.3.5",
        "openpyxl<=2.4.8",
        "pbr<=3.1.1",
        "python-dateutil<=2.6.1",
        "python-gnupg<=0.4.1",
        "python-mimeparse<=1.6.0",
        "pytz<=2017.2",
        "regex<=2016.7.21",
        "requests<=2.18.4",
        "simplejson<=3.11.1",
        "tablib<=0.12.1",

        # tests
        "coverage<=4.4.1",
        "factory-boy<=2.9.2",
        "Faker<=0.8.4",
        # "WeasyPrint",
        "user-agents",
        "xmljson",
        'psutil',
        'django-cors-headers',
        'django-multi-email-field',
>>>>>>> 66bbe4f6
      ],
      zip_safe=False
      )<|MERGE_RESOLUTION|>--- conflicted
+++ resolved
@@ -43,7 +43,6 @@
       packages=find_packages(),
       include_package_data=True,
       install_requires=[
-<<<<<<< HEAD
           # # The commented name next to the package
           # # is the Ubuntu 16.04 package that provides it
           # # with version in parenthesis
@@ -85,28 +84,24 @@
           "six<1.11.0",  # https://github.com/benjaminp/six/issues/210
           "diff-match-patch<=20121119",
 
-          # Django Apps
-          # python-django-pagination (1.0.7)
-          "django-pagination>=1.0.5,<=1.0.7",
-          # python-django-extensions (1.5.9)
-          "django-extensions>=1.2.5,<=1.6.1",
-          # python-django-jsonfield (0.9.15, 1.0.1 in our ppa)
-          "django-jsonfield<=1.0.1",
-          "django-jsonfield-compat<=0.4.4",
-          "django-leaflet<=0.22.0",
-          "django-taggit<=0.22.1",  # python-django-taggit (0.18.0)
-          "django-mptt<=0.8.7",  # django-mptt (0.8.0, 0.8.6 in our ppa)
-          "django-treebeard<=4.1.2",  # django-treebeard (4.0)
-          "django-guardian<=1.4.9",  # django-guardian (1.4.1)
-          "django-downloadview<=1.8",  # python-django-downloadview (1.8)
-          "django-polymorphic<=1.3",  # python-django-polymorphic (0.8.1) FIXME
-          "django-reversion<=2.0.10",
-          "django-suit<=0.2.15",
-          # python-django-tastypie (0.12.0, 0.12.2 in our ppa)
-          "django-tastypie<=0.14.0",
-          # python-django-oauth-toolkit (0.10.0)
-          "django-oauth-toolkit>=0.10.0,<1.0",
-          "oauthlib<=2.0.2",
+        # Django Apps
+        "django-pagination>=1.0.5,<=1.0.7",  # python-django-pagination (1.0.7)
+        "django-extensions>=1.2.5,<=1.6.1",  # python-django-extensions (1.5.9)
+        "django-jsonfield<=1.0.1",  # python-django-jsonfield (0.9.15, 1.0.1 in our ppa)
+        "django-jsonfield-compat<=0.4.4",
+        "django-leaflet<=0.22.0",
+        "django-taggit<=0.22.1",  # python-django-taggit (0.18.0)
+        "django-mptt<=0.8.7",  # django-mptt (0.8.0, 0.8.6 in our ppa)
+        "django-treebeard<=4.1.2",  # django-treebeard (4.0)
+        "django-guardian<=1.4.9",  # django-guardian (1.4.1)
+        "django-downloadview<=1.8",  # python-django-downloadview (1.8)
+        "django-polymorphic<=1.3",  # python-django-polymorphic (0.8.1) FIXME
+        "django-reversion<=2.0.10",
+        "django-suit<=0.2.15",
+        "django-tastypie<=0.14.0",  # python-django-tastypie (0.12.0, 0.12.2 in our ppa)
+        "django-invitations==1.9.1",
+        "django-oauth-toolkit>=0.10.0,<1.0",  # python-django-oauth-toolkit (0.10.0)
+        "oauthlib<=2.0.2",
 
           # geopython dependencies
           "pyproj>=1.9.5,<=1.9.5.1",  # python-pyproj (1.9.5)
@@ -117,51 +112,39 @@
 
           # # Apps with packages provided in GeoNode's PPA on Launchpad.
 
-          # Django Apps
-          "awesome-slugify<=1.6.5",
-          "dj-database-url<=0.4.2",
-          "Pinax<=0.9a2",
-          # pinax-comments==0.1.1
-          "pinax-notifications<=4.0.0",
-          # pinax-ratings==2.0.0
-          "pinax-theme-bootstrap<=8.0.1",
-          "django-bootstrap-form<=3.3",
-          "django-forms-bootstrap<=3.1.0",
-          "django-friendly-tag-loader<=1.2.1",
-          "django-activity-stream<=0.6.4",
-          "django-appconf<=1.0.2",
-          "django-autocomplete-light>=2.3.3,<3.0a0",
-          "django-autofixture<=0.12.1",
-          "django-autoslug<=1.9.3",
-          "django-braces<=1.11.0",
-          "django-geonode-client<=0.0.15",
-          # python-django-modeltranslation (0.11 Debian)
-          "django-modeltranslation>=0.11,<=0.12.1",
-          "django-import-export<=0.5.1",
-          "django-utils<=0.0.2",
-
-          # GeoNode org maintained apps.
-          "django-geoexplorer>=4.0.0,<5.0",
-          "geonode-user-messages<=0.1.10",  # (0.1.3 in ppa) FIXME
-          "geonode-avatar<=2.1.6",  # (2.1.5 in ppa) FIXME
-          "geonode-announcements<=1.0.8",
-          "geonode-agon-ratings<=0.3.5",  # (0.3.1 in ppa) FIXME
-
-          # we can't use django-user-account until upstream merge changes for geonode.
-          # this is temporary solution
-          # "django-user-accounts==2.0.2dev",
-          # django-user-accounts==2.0.2
-          # we can't use django-user-account until upstream merge changes for geonode.
-          # this is temporary solution
-          # git+git://github.com/cezio/django-user-accounts@252_255_mixed#egg=django-user-accounts-2.0.2dev
-          # updated to https://github.com/geosolutions-it/geonode-user-accounts.git
-          "geonode-user-accounts>=1.0.13",
-
-          "geonode-arcrest>=10.0",
-          "geonode-dialogos>=0.5",
-          "gsconfig<2.0.0",  # (1.0.3 in ppa) FIXME
-          "gn-gsimporter<2.0.0",  # (0.1 in ppa) FIXME
-          "gisdata>=0.5.4",
+        # Django Apps
+        "awesome-slugify<=1.6.5",
+        "dj-database-url<=0.4.2",
+        "Pinax<=0.9a2",
+        # pinax-comments==0.1.1
+        "pinax-notifications<=4.0.0",
+        "pinax-theme-bootstrap<=8.0.1",
+        "django-bootstrap-form<=3.3",
+        "django-forms-bootstrap<=3.1.0",
+        "django-friendly-tag-loader<=1.2.1",
+        "django-activity-stream<=0.6.4",
+        "django-appconf<=1.0.2",
+        "django-autocomplete-light>=2.3.3,<3.0a0",
+        "django-autofixture<=0.12.1",
+        "django-autoslug<=1.9.3",
+        "django-braces<=1.11.0",
+        "django-geonode-client<=0.0.15",
+        "django-modeltranslation>=0.11,<=0.12.1",  # python-django-modeltranslation (0.11 Debian)
+        "django-import-export<=0.5.1",
+        "django-utils<=0.0.2",
+
+        # GeoNode org maintained apps.
+        "django-geoexplorer>=4.0.0,<5.0",
+        "geonode-user-messages<=0.1.11",  # (0.1.3 in ppa) FIXME
+        "geonode-avatar<=2.1.6",  # (2.1.5 in ppa) FIXME
+        "geonode-announcements<=1.0.8",
+        "geonode-agon-ratings<=0.3.5",  # (0.3.1 in ppa) FIXME
+        "geonode-user-accounts==1.0.15",
+        "geonode-arcrest>=10.0",
+        "geonode-dialogos>=0.5",
+        "gsconfig<2.0.0",  # (1.0.3 in ppa) FIXME
+        "gn-gsimporter<2.0.0",  # (0.1 in ppa) FIXME
+        "gisdata>=0.5.4",
 
           # haystack/elasticsearch, uncomment to use
           "django-haystack<=2.6.0",  # missing from ppa FIXME
@@ -216,161 +199,6 @@
           "pytest",
           "pytest-bdd<=2.5.0",  # latest requires six>=1.11.0
           "pytest-splinter",
-=======
-        # # The commented name next to the package
-        # # is the Ubuntu 16.04 package that provides it
-        # # with version in parenthesis
-
-        # # Apps with official Ubuntu 16.04 packages
-
-        # native dependencies
-        "Pillow<=3.3.1",  # python-imaging (3.1.2)
-        "lxml<=3.6.2",  # python-lxml (3.5.0)
-        "psycopg2<=2.7.3.1",  # python-psycopg2 (2.6.1)
-        "Django<1.9a0",  # python-django (1.8.7)
-
-        # Other
-        "amqp<=2.2.2",
-        "anyjson<=0.3.3",
-        "PyYAML<=3.12",
-        "beautifulsoup4<=4.4.1",  # python-bs4 (4.4.1)
-        "billiard<=3.5.0.3",
-        "MultipartPostHandler<=0.1.0",  # python-multipartposthandler (0.1.0)
-        "httplib2<=0.10.3",  # python-httplib2 (0.9.1, 0.9.2 in our ppa)
-        "transifex-client<=0.12.4",  # transifex-client (0.11.1)
-        "Paver<=1.2.4",  # python-paver (1.2.4)
-        "Unidecode<=0.4.19",
-        "django-nose<=1.4.5",  # python-django-nose (1.4.3)
-        "nose<=1.3.7",  # python-nose (1.3.7)
-        "awesome-slugify<=1.6.5",
-        "django-floppyforms<=1.7.0",
-        "certifi<=2017.7.27.1",
-        "chardet<=3.0.4",
-        "decorator<=4.1.2",
-        "celery>4.0a0c,<=4.1.0",  # python-celery (3.1.20)
-        # "django-celery==3.1.17",  # python-django-celery (3.1.17)
-        "certifi<=2017.7.27.1",
-        "autoflake<=0.7",
-        "flake8<=2.5.4",  # python-flake8 (2.5.4)
-        "pyflakes<=1.6.0",
-        "pep8<=1.7.0",  # python-pep8 (1.7.0)
-        "boto<=2.38.0",  # python-boto (2.38.0)
-        "six<1.11.0",  # https://github.com/benjaminp/six/issues/210
-        "diff-match-patch<=20121119",
-
-        # Django Apps
-        "django-pagination>=1.0.5,<=1.0.7",  # python-django-pagination (1.0.7)
-        "django-extensions>=1.2.5,<=1.6.1",  # python-django-extensions (1.5.9)
-        "django-jsonfield<=1.0.1",  # python-django-jsonfield (0.9.15, 1.0.1 in our ppa)
-        "django-jsonfield-compat<=0.4.4",
-        "django-leaflet<=0.22.0",
-        "django-taggit<=0.22.1",  # python-django-taggit (0.18.0)
-        "django-mptt<=0.8.7",  # django-mptt (0.8.0, 0.8.6 in our ppa)
-        "django-treebeard<=4.1.2",  # django-treebeard (4.0)
-        "django-guardian<=1.4.9",  # django-guardian (1.4.1)
-        "django-downloadview<=1.8",  # python-django-downloadview (1.8)
-        "django-polymorphic<=1.3",  # python-django-polymorphic (0.8.1) FIXME
-        "django-reversion<=2.0.10",
-        "django-suit<=0.2.15",
-        "django-tastypie<=0.14.0",  # python-django-tastypie (0.12.0, 0.12.2 in our ppa)
-        "django-invitations==1.9.1",
-        "django-oauth-toolkit>=0.10.0,<1.0",  # python-django-oauth-toolkit (0.10.0)
-        "oauthlib<=2.0.2",
-
-        # geopython dependencies
-        "pyproj>=1.9.5,<=1.9.5.1",  # python-pyproj (1.9.5)
-        "OWSLib>=0.10.3,<=0.15.0",  # python-owslib (0.10.3) FIXME
-        "pycsw>=1.10.1,<=2.0.3",  # python-pycsw (1.10.1, 2.0.0 in ppa) FIXME
-        "%s" % shapely_dep,  # python-shapely (1.5.13)
-
-
-        # # Apps with packages provided in GeoNode's PPA on Launchpad.
-
-        # Django Apps
-        "awesome-slugify<=1.6.5",
-        "dj-database-url<=0.4.2",
-        "Pinax<=0.9a2",
-        # pinax-comments==0.1.1
-        "pinax-notifications<=4.0.0",
-        "pinax-theme-bootstrap<=8.0.1",
-        "django-bootstrap-form<=3.3",
-        "django-forms-bootstrap<=3.1.0",
-        "django-friendly-tag-loader<=1.2.1",
-        "django-activity-stream<=0.6.4",
-        "django-appconf<=1.0.2",
-        "django-autocomplete-light>=2.3.3,<3.0a0",
-        "django-autofixture<=0.12.1",
-        "django-autoslug<=1.9.3",
-        "django-braces<=1.11.0",
-        "django-geonode-client<=0.0.15",
-        "django-modeltranslation>=0.11,<=0.12.1",  # python-django-modeltranslation (0.11 Debian)
-        "django-import-export<=0.5.1",
-        "django-utils<=0.0.2",
-
-        # GeoNode org maintained apps.
-        "django-geoexplorer>=4.0.0,<5.0",
-        "geonode-user-messages<=0.1.11",  # (0.1.3 in ppa) FIXME
-        "geonode-avatar<=2.1.6",  # (2.1.5 in ppa) FIXME
-        "geonode-announcements<=1.0.8",
-        "geonode-agon-ratings<=0.3.5",  # (0.3.1 in ppa) FIXME
-        "geonode-user-accounts==1.0.15",
-        "geonode-arcrest>=10.0",
-        "geonode-dialogos>=0.5",
-        "gsconfig<2.0.0",  # (1.0.3 in ppa) FIXME
-        "gn-gsimporter<2.0.0",  # (0.1 in ppa) FIXME
-        "gisdata>=0.5.4",
-
-        # haystack/elasticsearch, uncomment to use
-        "django-haystack<=2.6.0",  # missing from ppa FIXME
-        "elasticsearch<=2.4.0",
-        "pyelasticsearch<=0.6.1",
-
-        # datetimepicker widget
-        "django-bootstrap3-datetimepicker<=2.2.3",
-
-        # AWS S3 dependencies
-        "django-storages<=1.6.5",
-
-        # Contribs
-        "et-xmlfile<=1.0.1",
-        "unicodecsv<=0.14.1",
-        "urllib3<=1.22",
-        "vine<=1.1.4",
-        "xlrd<=1.1.0",
-        "xlwt<=1.3.0",
-        "xmltodict<=0.9.2",
-        "funcsigs<=1.0.2",
-        "geolinks<=0.2.0",
-        "idna<=2.6",
-        "ipaddress<=1.0.18",
-        "jdcal<=1.3",
-        "kombu<=4.1.0",
-        "mccabe<=0.4.0",
-        "mock<=2.0.0",
-        "numpy<=1.13.1",
-        "odfpy<=1.3.5",
-        "openpyxl<=2.4.8",
-        "pbr<=3.1.1",
-        "python-dateutil<=2.6.1",
-        "python-gnupg<=0.4.1",
-        "python-mimeparse<=1.6.0",
-        "pytz<=2017.2",
-        "regex<=2016.7.21",
-        "requests<=2.18.4",
-        "simplejson<=3.11.1",
-        "tablib<=0.12.1",
-
-        # tests
-        "coverage<=4.4.1",
-        "factory-boy<=2.9.2",
-        "Faker<=0.8.4",
-        # "WeasyPrint",
-        "user-agents",
-        "xmljson",
-        'psutil',
-        'django-cors-headers',
-        'django-multi-email-field',
->>>>>>> 66bbe4f6
       ],
       zip_safe=False
       )