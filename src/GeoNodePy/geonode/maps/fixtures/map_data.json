<<<<<<< HEAD
[{"pk":1,"model":"maps.layer","fields":{"typename":"risk:NIC_Rain_1000y.grd"}},{"pk":2,"model":"maps.layer","fields":{"typename":"risk:NIC_0.5s_200y"}},{"pk":3,"model":"maps.layer","fields":{"typename":"base:distrits"}},{"pk":4,"model":"maps.layer","fields":{"typename":"base:nic_admin"}},{"pk":5,"model":"maps.layer","fields":{"typename":"risk:NIC_0.5s_1000y"}},{"pk":6,"model":"maps.layer","fields":{"typename":"base:CA"}},{"pk":7,"model":"maps.layer","fields":{"typename":"risk:NIC_Rain_100y.grd"}},{"pk":1,"model":"maps.map","fields":{"title":"GeoNode Default Map","abstract":"This is a demonstration of GeoNode, an application for assembling and publishing web based maps.  After adding layers to the map, use the 'Save Map' button above to contribute your map to the GeoNode community.","zoom":7,"featured":false,"contact":"For more information, contact <a href='http://opengeo.org'>OpenGeo<\/a>.","endorsed":false,"owner":1,"center_x":-9428760.87019027,"center_y":1427430.741034568,"projection":"EPSG:900913"}},{"pk":2,"model":"maps.map","fields":{"title":"GeoNode Default Map","abstract":"This is a demonstration of GeoNode, an application for assembling and publishing web based maps.  After adding layers to the map, use the 'Save Map' button above to contribute your map to the GeoNode community.","zoom":7,"featured":false,"contact":"For more information, contact <a href='http://opengeo.org'>OpenGeo<\/a>.","endorsed":false,"owner":1,"center_x":-9428760.87019027,"center_y":1427430.741034568,"projection":"EPSG:900913"}},{"pk":3,"model":"maps.map","fields":{"title":"GeoNode Default Map","abstract":"This is a demonstration of GeoNode, an application for assembling and publishing web based maps.  After adding layers to the map, use the 'Save Map' button above to contribute your map to the GeoNode community.","zoom":7,"featured":false,"contact":"For more information, contact <a href='http://opengeo.org'>OpenGeo<\/a>.","endorsed":false,"owner":1,"center_x":-9428760.87019027,"center_y":1427430.741034568,"projection":"EPSG:900913"}},{"pk":1,"model":"maps.maplayer","fields":{"group":"background","ows_url":"http://localhost:8001/geoserver/wms","name":"base:CA","stack_order":0,"map":1}},{"pk":2,"model":"maps.maplayer","fields":{"ows_url":"http://localhost:8001/geoserver/wms","name":"base:nic_admin","stack_order":2,"map":1}}]
=======
[
 {
    "pk": 1, 
    "model": "auth.user", 
    "fields": {
      "username": "admin", 
      "first_name": "", 
      "last_name": "", 
      "is_active": true, 
      "is_superuser": true, 
      "is_staff": true, 
      "last_login": "2010-07-20 17:26:12", 
      "groups": [], 
      "user_permissions": [], 
      "password": "sha1$6c974$de67ee46336cb3b9bb9e90d53863c3a8d01ce944", 
      "email": "admin@admin.admin", 
      "date_joined": "2010-07-20 13:31:27"
    }
 }, 
 {"pk": 1, "model": "maps.layer", "fields": {"typename": "base:CA"}}, 
 {"pk": 1,  "model": "maps.map",  "fields": {
      "title": "GeoNode Default Map", 
      "abstract": "This is a demonstration of GeoNode, an application for assembling and publishing web based maps.  After adding layers to the map, use the Save Map button above to contribute your map to the GeoNode community.", 
      "center_lon": -84.700000000000003, 
      "zoom": 7, 
      "contact": "For more information, contact OpenGeo at http://opengeo.org/", 
      "owner": 1, 
      "center_lat": 12.800000000000001
    }
 }, 
 {"pk": 1, "model": "maps.maplayer", "fields": {
     "group": "background", 
     "ows_url": "http://localhost:8001/geoserver/wms", 
     "name": "base:CA", 
     "stack_order": 0, 
     "map": 1
     }
 }
]
>>>>>>> bc344ebb
<|MERGE_RESOLUTION|>--- conflicted
+++ resolved
@@ -1,43 +1,131 @@
-<<<<<<< HEAD
-[{"pk":1,"model":"maps.layer","fields":{"typename":"risk:NIC_Rain_1000y.grd"}},{"pk":2,"model":"maps.layer","fields":{"typename":"risk:NIC_0.5s_200y"}},{"pk":3,"model":"maps.layer","fields":{"typename":"base:distrits"}},{"pk":4,"model":"maps.layer","fields":{"typename":"base:nic_admin"}},{"pk":5,"model":"maps.layer","fields":{"typename":"risk:NIC_0.5s_1000y"}},{"pk":6,"model":"maps.layer","fields":{"typename":"base:CA"}},{"pk":7,"model":"maps.layer","fields":{"typename":"risk:NIC_Rain_100y.grd"}},{"pk":1,"model":"maps.map","fields":{"title":"GeoNode Default Map","abstract":"This is a demonstration of GeoNode, an application for assembling and publishing web based maps.  After adding layers to the map, use the 'Save Map' button above to contribute your map to the GeoNode community.","zoom":7,"featured":false,"contact":"For more information, contact <a href='http://opengeo.org'>OpenGeo<\/a>.","endorsed":false,"owner":1,"center_x":-9428760.87019027,"center_y":1427430.741034568,"projection":"EPSG:900913"}},{"pk":2,"model":"maps.map","fields":{"title":"GeoNode Default Map","abstract":"This is a demonstration of GeoNode, an application for assembling and publishing web based maps.  After adding layers to the map, use the 'Save Map' button above to contribute your map to the GeoNode community.","zoom":7,"featured":false,"contact":"For more information, contact <a href='http://opengeo.org'>OpenGeo<\/a>.","endorsed":false,"owner":1,"center_x":-9428760.87019027,"center_y":1427430.741034568,"projection":"EPSG:900913"}},{"pk":3,"model":"maps.map","fields":{"title":"GeoNode Default Map","abstract":"This is a demonstration of GeoNode, an application for assembling and publishing web based maps.  After adding layers to the map, use the 'Save Map' button above to contribute your map to the GeoNode community.","zoom":7,"featured":false,"contact":"For more information, contact <a href='http://opengeo.org'>OpenGeo<\/a>.","endorsed":false,"owner":1,"center_x":-9428760.87019027,"center_y":1427430.741034568,"projection":"EPSG:900913"}},{"pk":1,"model":"maps.maplayer","fields":{"group":"background","ows_url":"http://localhost:8001/geoserver/wms","name":"base:CA","stack_order":0,"map":1}},{"pk":2,"model":"maps.maplayer","fields":{"ows_url":"http://localhost:8001/geoserver/wms","name":"base:nic_admin","stack_order":2,"map":1}}]
-=======
 [
- {
-    "pk": 1, 
-    "model": "auth.user", 
-    "fields": {
-      "username": "admin", 
-      "first_name": "", 
-      "last_name": "", 
-      "is_active": true, 
-      "is_superuser": true, 
-      "is_staff": true, 
-      "last_login": "2010-07-20 17:26:12", 
-      "groups": [], 
-      "user_permissions": [], 
-      "password": "sha1$6c974$de67ee46336cb3b9bb9e90d53863c3a8d01ce944", 
-      "email": "admin@admin.admin", 
-      "date_joined": "2010-07-20 13:31:27"
+    {
+        "fields": {
+            "date_joined": "2010-07-20 13:31:27", 
+            "email": "admin@admin.admin", 
+            "first_name": "", 
+            "groups": [], 
+            "is_active": true, 
+            "is_staff": true, 
+            "is_superuser": true, 
+            "last_login": "2010-07-20 17:26:12", 
+            "last_name": "", 
+            "password": "sha1$6c974$de67ee46336cb3b9bb9e90d53863c3a8d01ce944", 
+            "user_permissions": [], 
+            "username": "admin"
+        }, 
+        "model": "auth.user", 
+        "pk": 2
+    }, 
+    {
+        "fields": {
+            "typename": "base:CA"
+        }, 
+        "model": "maps.layer", 
+        "pk": 1
+    }, 
+    {
+        "fields": {
+            "abstract": "This is a demonstration of GeoNode, an application for assembling and publishing web based maps.  After adding layers to the map, use the Save Map button above to contribute your map to the GeoNode community.", 
+            "center_x": -9428760.8701902702, 
+            "center_y": 1427430.7410345681, 
+            "contact": "For more information, contact OpenGeo at http://opengeo.org/", 
+            "owner": 1, 
+            "projection": "EPSG:900913", 
+            "title": "GeoNode Default Map", 
+            "zoom": 7
+        }, 
+        "model": "maps.map", 
+        "pk": 1
+    }, 
+    {
+        "fields": {
+            "fixed": false, 
+            "group": "background", 
+            "layer_params": "", 
+            "map": 1, 
+            "name": "base:CA", 
+            "ows_url": "http://localhost:8001/geoserver/wms", 
+            "source_params": "", 
+            "stack_order": 0
+        }, 
+        "model": "maps.maplayer", 
+        "pk": 1
+    }, 
+    {
+        "fields": {
+            "fixed": true, 
+            "format": null, 
+            "group": "background", 
+            "layer_params": "{\"args\": [\"bluemarble\", \"http://maps.opengeo.org/geowebcache/service/wms\", {\"layers\": [\"bluemarble\"], \"tiled\": true, \"tilesOrigin\": [-20037508.34, -20037508.34], \"format\": \"image/png\"}, {\"buffer\": 0}], \"type\": \"OpenLayers.Layer.WMS\"}", 
+            "map": 1, 
+            "name": null, 
+            "opacity": 1, 
+            "ows_url": null, 
+            "source_params": "{\"ptype\": \"gx_olsource\"}", 
+            "stack_order": 0, 
+            "styles": null, 
+            "transparent": false, 
+            "visibility": true
+        }, 
+        "model": "maps.maplayer", 
+        "pk": 2
+    }, 
+    {
+        "fields": {
+            "fixed": true, 
+            "format": null, 
+            "group": "background", 
+            "layer_params": "{\"args\": [\"base:CA\", \"http://localhost:8001/geoserver/wms\", {\"layers\": [\"base:CA\"], \"tiled\": true, \"tilesOrigin\": [-20037508.34, -20037508.34], \"format\": \"image/png\"}, {\"buffer\": 0}], \"type\": \"OpenLayers.Layer.WMS\"}", 
+            "map": 1, 
+            "name": null, 
+            "opacity": 1, 
+            "ows_url": null, 
+            "source_params": "{\"ptype\": \"gx_olsource\"}", 
+            "stack_order": 1, 
+            "styles": null, 
+            "transparent": false, 
+            "visibility": false
+        }, 
+        "model": "maps.maplayer", 
+        "pk": 3
+    }, 
+    {
+        "fields": {
+            "fixed": true, 
+            "format": null, 
+            "group": "background", 
+            "layer_params": "{}", 
+            "map": 1, 
+            "name": "SATELLITE", 
+            "opacity": 1, 
+            "ows_url": null, 
+            "source_params": "{\"apiKey\": \"ABQIAAAAkofooZxTfcCv9Wi3zzGTVxTnme5EwnLVtEDGnh-lFVzRJhbdQhQgAhB1eT_2muZtc0dl-ZSWrtzmrw\", \"ptype\": \"gx_googlesource\"}", 
+            "stack_order": 2, 
+            "styles": null, 
+            "transparent": false, 
+            "visibility": false
+        }, 
+        "model": "maps.maplayer", 
+        "pk": 4
+    }, 
+    {
+        "fields": {
+            "fixed": true, 
+            "format": null, 
+            "group": "background", 
+            "layer_params": "{\"args\": [\"No background\"], \"type\": \"OpenLayers.Layer\"}", 
+            "map": 1, 
+            "name": null, 
+            "opacity": 1, 
+            "ows_url": null, 
+            "source_params": "{\"ptype\": \"gx_olsource\"}", 
+            "stack_order": 3, 
+            "styles": null, 
+            "transparent": false, 
+            "visibility": false
+        }, 
+        "model": "maps.maplayer", 
+        "pk": 5
     }
- }, 
- {"pk": 1, "model": "maps.layer", "fields": {"typename": "base:CA"}}, 
- {"pk": 1,  "model": "maps.map",  "fields": {
-      "title": "GeoNode Default Map", 
-      "abstract": "This is a demonstration of GeoNode, an application for assembling and publishing web based maps.  After adding layers to the map, use the Save Map button above to contribute your map to the GeoNode community.", 
-      "center_lon": -84.700000000000003, 
-      "zoom": 7, 
-      "contact": "For more information, contact OpenGeo at http://opengeo.org/", 
-      "owner": 1, 
-      "center_lat": 12.800000000000001
-    }
- }, 
- {"pk": 1, "model": "maps.maplayer", "fields": {
-     "group": "background", 
-     "ows_url": "http://localhost:8001/geoserver/wms", 
-     "name": "base:CA", 
-     "stack_order": 0, 
-     "map": 1
-     }
- }
-]
->>>>>>> bc344ebb
+]