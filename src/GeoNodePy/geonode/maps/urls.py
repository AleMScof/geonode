--- conflicted
+++ resolved
@@ -14,13 +14,10 @@
     (r'^embed/$', 'embed'),
     (r'^(?P<mapid>\d+)/embed$', 'embed'),
     (r'^(?P<mapid>\d+)/data$', 'mapJSON'),
-<<<<<<< HEAD
     url(r'^search/?$', 'maps_search_page', name='maps_search'),
     url(r'^search/api/?$', 'maps_search', name='maps_search_api'),
-=======
     url(r'^(?P<mapid>\d+)/permissions$', 'view_map_permissions', name='view_map_permissions'),
     url(r'^(?P<mapid>\d+)/permissions/edit$', 'edit_map_permissions', name='edit_map_permissions'),
->>>>>>> 057de469
     url(r'^change-poc/(?P<ids>\w+)$', 'change_poc', name="change_poc"),
 
 )