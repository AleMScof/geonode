# -*- coding: UTF-8 -*-
from django.conf import settings
from django.db import models
from owslib.wms import WebMapService
from owslib.csw import CatalogueServiceWeb
from geoserver.catalog import Catalog
from geonode.geonetwork import Catalog as GeoNetwork
from django.db.models import signals
from django.utils.html import escape
import httplib2
import simplejson
import urllib
import uuid
import datetime
from django.contrib.auth.models import User, Permission
from django.utils.translation import ugettext as _
from django.core.exceptions import ValidationError

def bbox_to_wkt(x0, x1, y0, y1, srid="4326"):
    return 'SRID=%s;POLYGON((%s %s,%s %s,%s %s,%s %s,%s %s))' % (srid,
                            x0, y0, x0, y1, x1, y1, x1, y0, x0, y0)

ROLE_VALUES = [
    'datasetProvider',
    'custodian',
    'owner',
    'user',
    'distributor',
    'originator',
    'pointOfContact',
    'principalInvestigator',
    'processor',
    'publisher',
    'author'
]

COUNTRIES = (
    ('AFG', _('Afghanistan')), 
    ('ALA', _('Aland Islands')),
    ('ALB', _('Albania')),
    ('DZA', _('Algeria')),
    ('ASM', _('American Samoa')),
    ('AND', _('Andorra')),
    ('AGO', _('Angola')),
    ('AIA', _('Anguilla')),
    ('ATG', _('Antigua and Barbuda')),
    ('ARG', _('Argentina')),
    ('ARM', _('Armenia')),
    ('ABW', _('Aruba')),
    ('AUS', _('Australia')),
    ('AUT', _('Austria')),
    ('AZE', _('Azerbaijan')),
    ('BHS', _('Bahamas')),
    ('BHR', _('Bahrain')),
    ('BGD', _('Bangladesh')),
    ('BRB', _('Barbados')),
    ('BLR', _('Belarus')),
    ('BEL', _('Belgium')),
    ('BLZ', _('Belize')),
    ('BEN', _('Benin')),
    ('BMU', _('Bermuda')),
    ('BTN', _('Bhutan')),
    ('BOL', _('Bolivia')),
    ('BIH', _('Bosnia and Herzegovina')),
    ('BWA', _('Botswana')),
    ('BRA', _('Brazil')),
    ('VGB', _('British Virgin Islands')),
    ('BRN', _('Brunei Darussalam')),
    ('BGR', _('Bulgaria')),
    ('BFA', _('Burkina Faso')),
    ('BDI', _('Burundi')),
    ('KHM', _('Cambodia')),
    ('CMR', _('Cameroon')),
    ('CAN', _('Canada')),
    ('CPV', _('Cape Verde')),
    ('CYM', _('Cayman Islands')),
    ('CAF', _('Central African Republic')),
    ('TCD', _('Chad')),
    ('CIL', _('Channel Islands')),
    ('CHL', _('Chile')),
    ('CHN', _('China')),
    ('HKG', _('China - Hong Kong')),
    ('MAC', _('China - Macao')),
    ('COL', _('Colombia')),
    ('COM', _('Comoros')),
    ('COG', _('Congo')),
    ('COK', _('Cook Islands')),
    ('CRI', _('Costa Rica')),
    ('CIV', _('Cote d\'Ivoire')),
    ('HRV', _('Croatia')),
    ('CUB', _('Cuba')),
    ('CYP', _('Cyprus')),
    ('CZE', _('Czech Republic')),
    ('PRK', _('Democratic People\'s Republic of Korea')),
    ('COD', _('Democratic Republic of the Congo')),
    ('DNK', _('Denmark')),
    ('DJI', _('Djibouti')),
    ('DMA', _('Dominica')),
    ('DOM', _('Dominican Republic')),
    ('ECU', _('Ecuador')),
    ('EGY', _('Egypt')),
    ('SLV', _('El Salvador')),
    ('GNQ', _('Equatorial Guinea')),
    ('ERI', _('Eritrea')),
    ('EST', _('Estonia')),
    ('ETH', _('Ethiopia')),
    ('FRO', _('Faeroe Islands')),
    ('FLK', _('Falkland Islands (Malvinas)')),
    ('FJI', _('Fiji')),
    ('FIN', _('Finland')),
    ('FRA', _('France')),
    ('GUF', _('French Guiana')),
    ('PYF', _('French Polynesia')),
    ('GAB', _('Gabon')),
    ('GMB', _('Gambia')),
    ('GEO', _('Georgia')),
    ('DEU', _('Germany')),
    ('GHA', _('Ghana')),
    ('GIB', _('Gibraltar')),
    ('GRC', _('Greece')),
    ('GRL', _('Greenland')),
    ('GRD', _('Grenada')),
    ('GLP', _('Guadeloupe')),
    ('GUM', _('Guam')),
    ('GTM', _('Guatemala')),
    ('GGY', _('Guernsey')),
    ('GIN', _('Guinea')),
    ('GNB', _('Guinea-Bissau')),
    ('GUY', _('Guyana')),
    ('HTI', _('Haiti')),
    ('VAT', _('Holy See (Vatican City)')),
    ('HND', _('Honduras')),
    ('HUN', _('Hungary')),
    ('ISL', _('Iceland')),
    ('IND', _('India')),
    ('IDN', _('Indonesia')),
    ('IRN', _('Iran')),
    ('IRQ', _('Iraq')),
    ('IRL', _('Ireland')),
    ('IMN', _('Isle of Man')),
    ('ISR', _('Israel')),
    ('ITA', _('Italy')),
    ('JAM', _('Jamaica')),
    ('JPN', _('Japan')),
    ('JEY', _('Jersey')),
    ('JOR', _('Jordan')),
    ('KAZ', _('Kazakhstan')),
    ('KEN', _('Kenya')),
    ('KIR', _('Kiribati')),
    ('KWT', _('Kuwait')),
    ('KGZ', _('Kyrgyzstan')),
    ('LAO', _('Lao People\'s Democratic Republic')),
    ('LVA', _('Latvia')),
    ('LBN', _('Lebanon')),
    ('LSO', _('Lesotho')),
    ('LBR', _('Liberia')),
    ('LBY', _('Libyan Arab Jamahiriya')),
    ('LIE', _('Liechtenstein')),
    ('LTU', _('Lithuania')),
    ('LUX', _('Luxembourg')),
    ('MKD', _('Macedonia')),
    ('MDG', _('Madagascar')),
    ('MWI', _('Malawi')),
    ('MYS', _('Malaysia')),
    ('MDV', _('Maldives')),
    ('MLI', _('Mali')),
    ('MLT', _('Malta')),
    ('MHL', _('Marshall Islands')),
    ('MTQ', _('Martinique')),
    ('MRT', _('Mauritania')),
    ('MUS', _('Mauritius')),
    ('MYT', _('Mayotte')),
    ('MEX', _('Mexico')),
    ('FSM', _('Micronesia, Federated States of')),
    ('MCO', _('Monaco')),
    ('MNG', _('Mongolia')),
    ('MNE', _('Montenegro')),
    ('MSR', _('Montserrat')),
    ('MAR', _('Morocco')),
    ('MOZ', _('Mozambique')),
    ('MMR', _('Myanmar')),
    ('NAM', _('Namibia')),
    ('NRU', _('Nauru')),
    ('NPL', _('Nepal')),
    ('NLD', _('Netherlands')),
    ('ANT', _('Netherlands Antilles')),
    ('NCL', _('New Caledonia')),
    ('NZL', _('New Zealand')),
    ('NIC', _('Nicaragua')),
    ('NER', _('Niger')),
    ('NGA', _('Nigeria')),
    ('NIU', _('Niue')),
    ('NFK', _('Norfolk Island')),
    ('MNP', _('Northern Mariana Islands')),
    ('NOR', _('Norway')),
    ('PSE', _('Occupied Palestinian Territory')),
    ('OMN', _('Oman')),
    ('PAK', _('Pakistan')),
    ('PLW', _('Palau')),
    ('PAN', _('Panama')),
    ('PNG', _('Papua New Guinea')),
    ('PRY', _('Paraguay')),
    ('PER', _('Peru')),
    ('PHL', _('Philippines')),
    ('PCN', _('Pitcairn')),
    ('POL', _('Poland')),
    ('PRT', _('Portugal')),
    ('PRI', _('Puerto Rico')),
    ('QAT', _('Qatar')),
    ('KOR', _('Republic of Korea')),
    ('MDA', _('Republic of Moldova')),
    ('REU', _('Reunion')),
    ('ROU', _('Romania')),
    ('RUS', _('Russian Federation')),
    ('RWA', _('Rwanda')),
    ('BLM', _('Saint-Barthelemy')),
    ('SHN', _('Saint Helena')),
    ('KNA', _('Saint Kitts and Nevis')),
    ('LCA', _('Saint Lucia')),
    ('MAF', _('Saint-Martin (French part)')),
    ('SPM', _('Saint Pierre and Miquelon')),
    ('VCT', _('Saint Vincent and the Grenadines')),
    ('WSM', _('Samoa')),
    ('SMR', _('San Marino')),
    ('STP', _('Sao Tome and Principe')),
    ('SAU', _('Saudi Arabia')),
    ('SEN', _('Senegal')),
    ('SRB', _('Serbia')),
    ('SYC', _('Seychelles')),
    ('SLE', _('Sierra Leone')),
    ('SGP', _('Singapore')),
    ('SVK', _('Slovakia')),
    ('SVN', _('Slovenia')),
    ('SLB', _('Solomon Islands')),
    ('SOM', _('Somalia')),
    ('ZAF', _('South Africa')),
    ('ESP', _('Spain')),
    ('LKA', _('Sri Lanka')),
    ('SDN', _('Sudan')),
    ('SUR', _('Suriname')),
    ('SJM', _('Svalbard and Jan Mayen Islands')),
    ('SWZ', _('Swaziland')),
    ('SWE', _('Sweden')),
    ('CHE', _('Switzerland')),
    ('SYR', _('Syrian Arab Republic')),
    ('TJK', _('Tajikistan')),
    ('THA', _('Thailand')),
    ('TLS', _('Timor-Leste')),
    ('TGO', _('Togo')),
    ('TKL', _('Tokelau')),
    ('TON', _('Tonga')),
    ('TTO', _('Trinidad and Tobago')),
    ('TUN', _('Tunisia')),
    ('TUR', _('Turkey')),
    ('TKM', _('Turkmenistan')),
    ('TCA', _('Turks and Caicos Islands')),
    ('TUV', _('Tuvalu')),
    ('UGA', _('Uganda')),
    ('UKR', _('Ukraine')),
    ('ARE', _('United Arab Emirates')),
    ('GBR', _('United Kingdom')),
    ('TZA', _('United Republic of Tanzania')),
    ('USA', _('United States of America')),
    ('VIR', _('United States Virgin Islands')),
    ('URY', _('Uruguay')),
    ('UZB', _('Uzbekistan')),
    ('VUT', _('Vanuatu')),
    ('VEN', _('Venezuela (Bolivarian Republic of)')),
    ('VNM', _('Viet Nam')),
    ('WLF', _('Wallis and Futuna Islands')),
    ('ESH', _('Western Sahara')),
    ('YEM', _('Yemen')),
    ('ZMB', _('Zambia')),
    ('ZWE', _('Zimbabwe')),
)

# Taken from http://www.w3.org/WAI/ER/IG/ert/iso639.htm
ALL_LANGUAGES = (
    ('abk', 'Abkhazian'),
    ('aar', 'Afar'),
    ('afr', 'Afrikaans'),
    ('amh', 'Amharic'),
    ('ara', 'Arabic'),
    ('asm', 'Assamese'),
    ('aym', 'Aymara'),
    ('aze', 'Azerbaijani'),
    ('bak', 'Bashkir'),
    ('ben', 'Bengali'),
    ('bih', 'Bihari'),
    ('bis', 'Bislama'),
    ('bre', 'Breton'),
    ('bul', 'Bulgarian'),
    ('bel', 'Byelorussian'),
    ('cat', 'Catalan'),
    ('cos', 'Corsican'),
    ('dan', 'Danish'),
    ('dzo', 'Dzongkha'),
    ('eng', 'English'),
    ('epo', 'Esperanto'),
    ('est', 'Estonian'),
    ('fao', 'Faroese'),
    ('fij', 'Fijian'),
    ('fin', 'Finnish'),
    ('fry', 'Frisian'),
    ('glg', 'Gallegan'),
    ('kal', 'Greenlandic'),
    ('grn', 'Guarani'),
    ('guj', 'Gujarati'),
    ('hau', 'Hausa'),
    ('heb', 'Hebrew'),
    ('hin', 'Hindi'),
    ('hun', 'Hungarian'),
    ('ind', 'Indonesian'),
    ('ina', 'Interlingua (International Auxiliary language Association)'),
    ('iku', 'Inuktitut'),
    ('ipk', 'Inupiak'),
    ('ita', 'Italian'),
    ('jpn', 'Japanese'),
    ('kan', 'Kannada'),
    ('kas', 'Kashmiri'),
    ('kaz', 'Kazakh'),
    ('khm', 'Khmer'),
    ('kin', 'Kinyarwanda'),
    ('kir', 'Kirghiz'),
    ('kor', 'Korean'),
    ('kur', 'Kurdish'),
    ('oci', 'Langue d \'Oc (post 1500)'),
    ('lao', 'Lao'),
    ('lat', 'Latin'),
    ('lav', 'Latvian'),
    ('lin', 'Lingala'),
    ('lit', 'Lithuanian'),
    ('mlg', 'Malagasy'),
    ('mlt', 'Maltese'),
    ('mar', 'Marathi'),
    ('mol', 'Moldavian'),
    ('mon', 'Mongolian'),
    ('nau', 'Nauru'),
    ('nep', 'Nepali'),
    ('nor', 'Norwegian'),
    ('ori', 'Oriya'),
    ('orm', 'Oromo'),
    ('pan', 'Panjabi'),
    ('pol', 'Polish'),
    ('por', 'Portuguese'),
    ('pus', 'Pushto'),
    ('que', 'Quechua'),
    ('roh', 'Rhaeto-Romance'),
    ('run', 'Rundi'),
    ('rus', 'Russian'),
    ('smo', 'Samoan'),
    ('sag', 'Sango'),
    ('san', 'Sanskrit'),
    ('scr', 'Serbo-Croatian'),
    ('sna', 'Shona'),
    ('snd', 'Sindhi'),
    ('sin', 'Singhalese'),
    ('ssw', 'Siswant'),
    ('slv', 'Slovenian'),
    ('som', 'Somali'),
    ('sot', 'Sotho'),
    ('sun', 'Sudanese'),
    ('swa', 'Swahili'),
    ('tgl', 'Tagalog'),
    ('tgk', 'Tajik'),
    ('tam', 'Tamil'),
    ('tat', 'Tatar'),
    ('tel', 'Telugu'),
    ('tha', 'Thai'),
    ('tir', 'Tigrinya'),
    ('tog', 'Tonga (Nyasa)'),
    ('tso', 'Tsonga'),
    ('tsn', 'Tswana'),
    ('tur', 'Turkish'),
    ('tuk', 'Turkmen'),
    ('twi', 'Twi'),
    ('uig', 'Uighur'),
    ('ukr', 'Ukrainian'),
    ('urd', 'Urdu'),
    ('uzb', 'Uzbek'),
    ('vie', 'Vietnamese'),
    ('vol', 'Volapük'),
    ('wol', 'Wolof'),
    ('xho', 'Xhosa'),
    ('yid', 'Yiddish'),
    ('yor', 'Yoruba'),
    ('zha', 'Zhuang'),
    ('zul', 'Zulu'),
)

UPDATE_FREQUENCIES = [
    'annually',
    'asNeeded',
    'biannually',
    'continual',
    'daily',
    'fortnightly',
    'irregular',
    'monthly',
    'notPlanned',
    'quarterly',
    'unknown',
    'weekly'
]

CONSTRAINT_OPTIONS = [
    'copyright',
    'intellectualPropertyRights',
    'license',
    'otherRestrictions',
    'patent',
    'patentPending',
    'restricted',
    'trademark'
]

SPATIAL_REPRESENTATION_TYPES = [
    'grid', 'steroModel', 'textTable', 'tin', 'vector'
]

TOPIC_CATEGORIES = [
    'biota',
    'boundaries',
    'climatologyMeteorologicalAtmosphere',
    'economy',
    'elevation',
    'environment',
    'farming',
    'geoscientificInformation',
    'health',
    'imageryBaseMapsEarthCover',
    'inlandWaters',
    'intelligenceMilitary',
    'location',
    'oceans',
    'planningCadastre'
    'society',
    'structure',
    'transportation',
    'utilitiesCommunication'
]

CONTACT_FIELDS = [
    "name",
    "organization",
    "position",
    "voice",
    "facsimile",
    "delivery_point",
    "city",
    "administrative_area",
    "postal_code",
    "country",
    "email",
    "role"
]

DEFAULT_SUPPLEMENTAL_INFORMATION=_(
'You can customize the template to suit your \
needs. You can add and remove fields and fill out default \
information (e.g. contact details). Fields you can not change in \
the default view may be accessible in the more comprehensive (and \
more complex) advanced view. You can even use the XML editor to \
create custom structures, but they have to be validated by the \
system, so know what you do :-)'
)


class Contact(models.Model):
    user = models.ForeignKey(User, blank=True, null=True)
    name = models.CharField('Individual Name', max_length=255, blank=True, null=True)
    organization = models.CharField('Organization Name', max_length=255, blank=True, null=True)
    position = models.CharField('Position Name', max_length=255, blank=True, null=True)
    voice = models.CharField('Voice', max_length=255, blank=True, null=True)
    fax = models.CharField('Facsimile',  max_length=255, blank=True, null=True)
    delivery = models.CharField('Delivery Point', max_length=255, blank=True, null=True)
    city = models.CharField(max_length=255, blank=True, null=True)
    area = models.CharField('Administrative Area', max_length=255, blank=True, null=True)
    zipcode = models.CharField('Postal Code', max_length=255, blank=True, null=True)
    country = models.CharField(choices=COUNTRIES, max_length=3, blank=True, null=True)
    email = models.EmailField(blank=True, null=True)

    def clean(self):
        # the specification says that either name or organization should be provided
        valid_name = (self.name != None and self.name != '')
        valid_organization = (self.organization != None and self.organization !='')
        if not (valid_name or valid_organization):
            raise ValidationError('Either name or organization should be provided')

    def get_absolute_url(self):
        return ('profiles_profile_detail', (), { 'username': self.user.username })
    get_absolute_url = models.permalink(get_absolute_url)

    def __unicode__(self):
        return u"%s (%s)" % (self.name, self.organization)


def get_csw():
    csw_url = "%ssrv/en/csw" % settings.GEONETWORK_BASE_URL
    csw = CatalogueServiceWeb(csw_url);
    return csw

_viewer_projection_lookup = {
    "EPSG:900913": {
        "maxResolution": 156543.0339,
        "units": "m",
        "maxExtent": [-20037508.34,-20037508.34,20037508.34,20037508.34],
    },
    "EPSG:4326": {
        "max_resolution": (180 - (-180)) / 256,
        "units": "degrees",
        "maxExtent": [-180, -90, 180, 90]
    }
}

def _get_viewer_projection_info(srid):
    # TODO: Look up projection details in EPSG database
    return _viewer_projection_lookup.get(srid, {})

_wms = None
_csw = None
_user, _password = settings.GEOSERVER_CREDENTIALS

class LayerManager(models.Manager):
    
    def __init__(self):
        models.Manager.__init__(self)
        url = "%srest" % settings.GEOSERVER_BASE_URL
        user, password = settings.GEOSERVER_CREDENTIALS
        self.gs_catalog = Catalog(url, _user, _password)
        self.geonetwork = GeoNetwork(settings.GEONETWORK_BASE_URL, settings.GEONETWORK_CREDENTIALS[0], settings.GEONETWORK_CREDENTIALS[1])

    @property
    def gn_catalog(self):
        # check if geonetwork is logged in
        if not self.geonetwork.connected:
            self.geonetwork.login()
        # Make sure to logout after you have finished using it.
        return self.geonetwork

    def admin_contact(self):
        # this assumes there is at least one superuser
        superusers = User.objects.filter(is_superuser=True).order_by('id')
        if superusers.count() == 0:
            raise RuntimeException('GeoNode needs at least one admin/superuser set')
        
        contact, created = Contact.objects.get_or_create(user=superusers[0], 
                                                defaults={"name": "Geonode Admin"})
        return contact

    def default_poc(self):
        return self.admin_contact()

    def default_metadata_author(self):
        return self.admin_contact()

    def slurp(self):
        cat = self.gs_catalog
        gn = self.gn_catalog
        for resource in cat.get_resources():
            try:
                store = resource.store
                workspace = store.workspace

                layer, created = self.get_or_create(name=resource.name, defaults = {
                    "workspace": workspace.name,
                    "store": store.name,
                    "storeType": store.resource_type,
                    "typename": "%s:%s" % (workspace.name, resource.name),
                    "title": resource.title or 'No title provided',
                    "abstract": resource.abstract or 'No abstract provided',
                    "uuid": str(uuid.uuid4())
                })

                layer.save()
                    
            finally:
                pass
        # Doing a logout since we know we don't need this object anymore.
        gn.logout()

class Layer(models.Model):
    """
    Layer Object loosely based on ISO 19115:2003
    """
    # internal fields
    objects = LayerManager()
    workspace = models.CharField(max_length=128)
    store = models.CharField(max_length=128)
    storeType = models.CharField(max_length=128)
    name = models.CharField(max_length=128)
    uuid = models.CharField(max_length=36)
    typename = models.CharField(max_length=128, unique=True)

    contacts = models.ManyToManyField(Contact, through='ContactRole')

    # section 1
    title = models.CharField(max_length=255)
    date = models.DateTimeField(auto_now=True)
    date_type = models.CharField(max_length=255,choices=[(x, x) for x in ['Creation', 'Publication', 'Revision']], default='Publication')
    edition = models.CharField(max_length=255, blank=True, null=True)
    abstract = models.TextField()
    purpose = models.TextField(null=True, blank=True)
    maintenance_frequency = models.CharField(max_length=255, choices = [(x, x) for x in UPDATE_FREQUENCIES], blank=True, null=True)

    # section 2
    # see poc property definition below

    # section 3
    keywords = models.TextField(blank=True, null=True)
    keywords_region = models.CharField(max_length=3, choices= COUNTRIES, default = 'USA')
    constraints_use = models.CharField(max_length=255, choices = [(x, x) for x in CONSTRAINT_OPTIONS], default='copyright')
    constraints_other = models.TextField(blank=True, null=True)
    spatial_representation_type = models.CharField(max_length=255, choices=[(x,x) for x in SPATIAL_REPRESENTATION_TYPES], blank=True, null=True)

    # Section 4
    language = models.CharField(max_length=3, choices=ALL_LANGUAGES, default='eng')
    topic_category = models.CharField(max_length=255, choices = [(x, x) for x in TOPIC_CATEGORIES], default = 'location')

    # Section 5
    temporal_extent_start = models.DateField(blank=True, null=True)
    temporal_extent_end = models.DateField(blank=True, null=True)
    geographic_bounding_box = models.TextField()
    supplemental_information = models.TextField(default=DEFAULT_SUPPLEMENTAL_INFORMATION)

    # Section 6
    distribution_url = models.TextField(blank=True, null=True)
    distribution_description = models.TextField(blank=True, null=True)

    # Section 8
    data_quality_statement = models.TextField(blank=True, null=True)

    # Section 9
    # see metadata_author property definition below

    def download_links(self):
        """Returns a list of (mimetype, URL) tuples for downloads of this data
        in various formats."""
 
        bbox = self.resource.latlon_bbox

        dx = float(bbox[1]) - float(bbox[0])
        dy = float(bbox[3]) - float(bbox[2])

        dataAspect = dx / dy

        height = 550
        width = int(height * dataAspect)

        # bbox: this.adjustBounds(widthAdjust, heightAdjust, values.llbbox).toString(),

        srs = 'EPSG:4326' # bbox[4] might be None
        bbox_string = ",".join([bbox[0], bbox[2], bbox[1], bbox[3]])

        links = []        

        if self.resource.resource_type == "featureType":
            def wfs_link(mime):
                return settings.GEOSERVER_BASE_URL + "wfs?" + urllib.urlencode({
                    'service': 'WFS',
                    'request': 'GetFeature',
                    'typename': self.typename,
                    'outputFormat': mime
                })
            types = [
                ("zip", _("Zipped Shapefile"), "SHAPE-ZIP"),
                ("gml", _("GML 2.0"), "gml2")
            ]
            links.extend((ext, name, wfs_link(mime)) for ext, name, mime in types)

        def wms_link(mime):
            return settings.GEOSERVER_BASE_URL + "wms?" + urllib.urlencode({
                'service': 'WMS',
                'request': 'GetMap',
                'layers': self.typename,
                'format': mime,
                'height': height,
                'width': width,
                'srs': srs,
                'bbox': bbox_string
            })

        types = [
            ("kmz", _("Zipped KML"), "application/vnd.google-earth.kmz+xml"),
            ("tiff", _("GeoTiff"), "image/geotiff"),
            ("pdf", _("PDF"), "application/pdf"),
            ("png", _("PNG"), "image/png")
        ]

        links.extend((ext, name, wms_link(mime)) for ext, name, mime in types)

        return links

    def maps(self):
        """Return a list of all the maps that use this layer"""
        local_wms = "%swms" % settings.GEOSERVER_BASE_URL
        return set([layer.map for layer in MapLayer.objects.filter(ows_url=local_wms, name=self.typename).select_related()])

    def metadata(self):
        global _wms
        if (_wms is None) or (self.typename not in _wms.contents):
            wms_url = "%swms?request=GetCapabilities" % settings.GEOSERVER_BASE_URL
            _wms = WebMapService(wms_url)
        return _wms[self.typename]

    def metadata_csw(self):
        csw = get_csw()
        csw.getrecordbyid([self.uuid], outputschema = 'http://www.isotc211.org/2005/gmd')
        return csw.records.get(self.uuid)

    @property
    def attribute_names(self):
        if self.resource.resource_type == "featureType":
            return self.resource.attributes
        elif self.resource.resource_type == "coverage":
            return [dim.name for dim in self.resource.dimensions]

    @property
    def display_type(self):
        return ({
            "dataStore" : "Vector Data",
            "coverageStore": "Raster Data",
        }).get(self.storeType, "Data")

    def delete_from_geoserver(self):
        layerURL = "%srest/layers/%s.xml" % (settings.GEOSERVER_BASE_URL,self.name)
        if self.storeType == "dataStore":
            featureUrl = "%srest/workspaces/%s/datastores/%s/featuretypes/%s.xml" % (settings.GEOSERVER_BASE_URL, self.workspace, self.store, self.name)
            storeUrl = "%srest/workspaces/%s/datastores/%s.xml" % (settings.GEOSERVER_BASE_URL, self.workspace, self.store)
        elif self.storeType == "coverageStore":
            featureUrl = "%srest/workspaces/%s/coveragestores/%s/coverages/%s.xml" % (settings.GEOSERVER_BASE_URL,self.workspace,self.store, self.name)
            storeUrl = "%srest/workspaces/%s/coveragestores/%s.xml" % (settings.GEOSERVER_BASE_URL,self.workspace,self.store)
        urls = (layerURL,featureUrl,storeUrl)

        # GEOSERVER_CREDENTIALS
        HTTP = httplib2.Http(".cache")
        HTTP.add_credentials(_user,_password)

        for u in urls:
            output = HTTP.request(u,"DELETE")
            if output[0]["status"][0] == '4':
                raise RuntimeError("Unable to remove from Geoserver: %s" % output[1])

    def delete_from_geonetwork(self):
        gn = Layer.objects.gn_catalog
        gn.delete_layer(self)

    def save_to_geonetwork(self):
        gn = Layer.objects.gn_catalog
        record = gn.get_by_uuid(self.uuid)
        if record is None:
            md_link = gn.create_from_layer(self)
            self.metadata_links = [("text/xml", "TC211", md_link)]
        else:
            gn.update_layer(self)

    @property
    def resource(self):
        if not hasattr(self, "_resource_cache"):
            cat = Layer.objects.gs_catalog
            try:
                ws = cat.get_workspace(self.workspace)
            except AttributeError:
                # Geoserver is not running
                raise RuntimeError("Geoserver cannot be accessed, are you sure it is running in: %s" %
                                    (settings.GEOSERVER_BASE_URL))
            store = cat.get_store(self.store, ws)
            self._resource_cache = cat.get_resource(self.name, store)
        return self._resource_cache

    def _get_default_style(self):
        return self.publishing.default_style

    def _set_default_style(self, style):
        self.publishing.default_style = style

    default_style = property(_get_default_style, _set_default_style)

    def _get_styles(self):
        return self.publishing.styles

    def _set_styles(self, styles):
        self.publishing.styles = styles

    styles = property(_get_styles, _set_styles)
    
    @property
    def service_type(self):
        if self.storeType == 'coverageStore':
            return "WCS"
        if self.storeType == 'dataStore':
            return "WFS"

    @property
    def publishing(self):
        if not hasattr(self, "_publishing_cache"):
            cat = Layer.objects.gs_catalog
            self._publishing_cache = cat.get_layer(self.name)
        return self._publishing_cache

    @property
    def poc_role(self):
        role = Role.objects.get(value='pointOfContact')
        return role

    @property
    def metadata_author_role(self):
        role = Role.objects.get(value='author')
        return role

    def _set_poc(self, poc):
        # reset any poc asignation to this layer
        ContactRole.objects.filter(role=self.poc_role, layer=self).delete()
        #create the new assignation
        contact_role = ContactRole.objects.create(role=self.poc_role, layer=self, contact=poc)

    def _get_poc(self):
        try:
            the_poc = ContactRole.objects.get(role=self.poc_role, layer=self).contact
        except ContactRole.DoesNotExist:
            the_poc = None
        return the_poc

    poc = property(_get_poc, _set_poc)

    def _set_metadata_author(self, metadata_author):
        # reset any metadata_author asignation to this layer
        ContactRole.objects.filter(role=self.metadata_author_role, layer=self).delete()
        #create the new assignation
        contact_role = ContactRole.objects.create(role=self.metadata_author_role,
                                                  layer=self, contact=metadata_author)

    def _get_metadata_author(self):
        try:
            the_ma = ContactRole.objects.get(role=self.metadata_author_role, layer=self).contact
        except  ContactRole.DoesNotExist:
            the_ma = None
        return the_ma

    metadata_author = property(_get_metadata_author, _set_metadata_author)

    def save_to_geoserver(self):
        if hasattr(self, "_resource_cache"):
            self.resource.title = self.title
            self.resource.abstract = self.abstract
            self.resource.name= self.name
            Layer.objects.gs_catalog.save(self._resource_cache)
        if hasattr(self, "_publishing_cache"):
            Layer.objects.gs_catalog.save(self._publishing_cache)

    def  _populate_from_gs(self):
        gs_resource = Layer.objects.gs_catalog.get_resource(self.name)
        srs = gs_resource.projection
        if self.geographic_bounding_box is '' or self.geographic_bounding_box is None:
            self.set_bbox(gs_resource.native_bbox, srs=srs)

    def _autopopulate(self):
        if self.poc is None:
            self.poc = Layer.objects.default_poc()
        if self.metadata_author is None:
            self.metadata_author = Layer.objects.default_metadata_author()
        if self.abstract == '' or self.abstract is None:
            self.abstract = 'No abstract provided'
        if self.title == '' or self.title is None:
            self.title = self.name

    def _populate_from_gn(self):
        meta = self.metadata_csw()
        self.keywords = [word for word in meta.identification.keywords['list'] if isinstance(word,str)]
        self.distribution_url = meta.distribution.onlineresource.url
        self.distribution_description = meta.distribution.onlineresource.description

    def set_bbox(self, box, srs=None):
        """
        Sets a bounding box based on the gsconfig native_box param.
        """
        if srs:
            srid = srs
        else:
            srid = box[4]
        self.geographic_bounding_box = bbox_to_wkt(box[0], box[1], box[2], box[3], srid=srid )

    def get_absolute_url(self):
        return "%sdata/%s" % (settings.SITEURL,self.typename)

    def __str__(self):
        return "%s Layer" % self.typename

class Map(models.Model):
    """
    A Map aggregates several layers together and annotates them with a viewport
    configuration.
    """

    title = models.CharField(max_length=200)
    """
    A display name suitable for search results and page headers
    """

    abstract = models.CharField(max_length=200)
    """
    A longer description of the themes in the map.
    """

    contact = models.CharField(max_length=200)
    """
    *Deprecated* A free-form text field identifying the map's creator.  Prefer
    ``owner`` over this for new code.
    """
    
<<<<<<< HEAD
    featured = models.BooleanField()
    """
    *Deprecated* A boolean identifying this map as a candidate for display on
    the site front page.  The map on the home page is being considered for
    removal, and this flag would go with it.
    """

    endorsed = models.BooleanField()
    """
    *Deprecated* A boolean identifying this map as endorsed by the maintainers
    of the site.  This flag will be removed as ratings become a more flexible
    system for identifying high-quality maps.
    """

=======
>>>>>>> 1a4e1907
    # viewer configuration
    zoom = models.IntegerField()
    """
    The zoom level to use when initially loading this map.  Zoom levels start
    at 0 (most zoomed out) and each increment doubles the resolution.
    """

    projection = models.CharField(max_length=32)
    """
    The projection used for this map.  This is stored as a string with the
    projection's SRID.
    """

    center_x = models.FloatField()
    """
    The x coordinate to center on when loading this map.  Its interpretation
    depends on the projection.
    """

    center_y = models.FloatField()
    """
    The y coordinate to center on when loading this map.  Its interpretation
    depends on the projection.
    """

    owner = models.ForeignKey(User, blank=True, null=True)
    """
    The user that created/owns this map.
    """

    def __unicode__(self):
        return '%s by %s' % (self.title, self.contact)

    @property
    def center(self):
        """
        A handy shortcut for the center_x and center_y properties as a tuple
        (read only)
        """
        return (self.center_x, self.center_y)

    @property
    def layers(self):
        layers = MapLayer.objects.filter(map=self.id)
        return  [layer for layer in layers]

    @property
    def local_layers(self): 
        return True

    @property
    def json(self):
        map_layers = MapLayer.objects.filter(map=self.id)
        layers = [] 
        for map_layer in map_layers:
            if map_layer.local():   
                layer =  Layer.objects.get(typename=map_layer.name)
                layers.append(layer)
            else: 
                pass 
        map = { 
            "map" : { 
                "title" : self.title, 
                "abstract" : self.abstract,
                "author" : "The GeoNode Team",
                }, 
            "layers" : [ 
                {
                    "name" : layer.typename, 
                    "service" : layer.service_type, 
                    "metadataURL" : "http://localhost/fake/url/{name}".format(name=layer.name),
                    "serviceURL" : "http://localhost/%s" %layer.name,
                } for layer in layers ] 
            }
        return simplejson.dumps(map)

    def viewer_json(self, *added_layers):
        """
        Convert this map to a nested dictionary structure matching the JSON
        configuration for GXP Viewers.

        The ``added_layers`` parameter list allows a list of extra MapLayer
        instances to append to the Map's layer list when generating the
        configuration. These are not persisted; if you want to add layers you
        should use ``.layer_set.create()``.
        """
        layers = list(self.layer_set.all()) + list(added_layers) #implicitly sorted by stack_order
        server_lookup = {}
        sources = dict()

        def uniqify(seq):
            """
            get a list of unique items from the input sequence.
            
            This relies only on equality tests, so you can use it on most
            things.  If you have a sequence of hashables, list(set(seq)) is
            better.
            """
            results = []
            for x in seq:
                if x not in results: results.append(x)
            return results

        configs = [l.source_config() for l in layers]
        configs.append({"ptype":"gx_wmssource", "url": settings.GEOSERVER_BASE_URL + "wms"})

        i = 0
        for source in uniqify(configs):
            while str(i) in sources: i = i + 1
            sources[str(i)] = source 
            server_lookup[simplejson.dumps(source)] = str(i)

        def source_lookup(source):
            for k, v in sources.iteritems():
                if v == source: return k
            return None

        def layer_config(l):
            cfg = l.layer_config()
            source = source_lookup(l.source_config())
            if source: cfg["source"] = source
            return cfg

        config = {
            'id': self.id,
            'about': {
                'title':    escape(self.title),
                'contact':  escape(self.contact),
                'abstract': escape(self.abstract),
                'endorsed': self.endorsed
            },
            'defaultSourceType': "gx_wmssource",
            'sources': sources,
            'map': {
                'layers': [layer_config(l) for l in layers],
                'center': [self.center_x, self.center_y],
                'projection': self.projection,
                'zoom': self.zoom
            }
        }

        config["map"].update(_get_viewer_projection_info(self.projection))

        return config

    def update_from_viewer(self, conf):
        """
        Update this Map's details by parsing a JSON object as produced by
        a GXP Viewer.  
        
        This method automatically persists to the database!
        """
        if isinstance(conf, basestring):
            conf = simplejson.loads(conf)

        self.title = conf['about']['title']
        self.abstract = conf['about']['abstract']
        self.contact = conf['about']['contact']

        self.zoom = conf['map']['zoom']

        self.center_x = conf['map']['center'][0]
        self.center_y = conf['map']['center'][1]

        self.projection = conf['map']['projection']

        self.featured = conf['about'].get('featured', False)

        def source_for(layer):
            return conf["sources"][layer["source"]]

        layers = [l for l in conf["map"]["layers"]]
        
        for layer in self.layer_set.all():
            layer.delete()

        for ordering, layer in enumerate(layers):
            self.layer_set.add(
                self.layer_set.from_viewer_config(
                    self, layer, source_for(layer), ordering
            ))
        self.save()

    def get_absolute_url(self):
        return '/maps/%i' % self.id

class MapLayerManager(models.Manager):
    def from_viewer_config(self, map, layer, source, ordering):
        """
        Parse a MapLayer object out of a parsed layer configuration from a GXP
        viewer.

        ``map`` is the Map instance to associate with the new layer
        ``layer`` is the parsed dict for the layer
        ``source`` is the parsed dict for the layer's source
        ``ordering`` is the index of the layer within the map's layer list
        """
        layer_cfg = dict(layer)
        for k in ["format", "name", "opacity", "styles", "transparent",
                  "fixed", "group", "visibility", "title", "source"]:
            if k in layer_cfg: del layer_cfg[k]

        source_cfg = dict(source)
        for k in ["url", "projection"]:
            if k in source_cfg: del source_cfg[k]

        return self.model(
            map = map,
            stack_order = ordering,
            format = layer.get("format", None),
            name = layer.get("name", None),
            opacity = layer.get("opacity", 1),
            styles = layer.get("styles", None),
            transparent = layer.get("transparent", False),
            fixed = layer.get("fixed", False),
            group = layer.get('group', None),
            visibility = layer.get("visibility", True),
            ows_url = source.get("url", None),
            layer_params = simplejson.dumps(layer_cfg),
            source_params = simplejson.dumps(source_cfg)
        )

class MapLayer(models.Model):
    """
    The MapLayer model represents a layer included in a map.  This doesn't just
    identify the dataset, but also extra options such as which style to load
    and the file format to use for image tiles.
    """

    objects = MapLayerManager()
    """
    see :class:`geonode.maps.models.MapLayerManager`
    """

    map = models.ForeignKey(Map, related_name="layer_set")
    """
    The map containing this layer
    """

    stack_order = models.IntegerField()
    """
    The z-index of this layer in the map; layers with a higher stack_order will
    be drawn on top of others.
    """

    format = models.CharField(null=True,max_length=200)
    """
    The mimetype of the image format to use for tiles (image/png, image/jpeg,
    image/gif...)
    """

    name = models.CharField(null=True,max_length=200)
    """
    The name of the layer to load.

    The interpretation of this name depends on the source of the layer (Google
    has a fixed set of names, WMS services publish a list of available layers
    in their capabilities documents, etc.)
    """

    opacity = models.FloatField(default=1.0)
    """
    The opacity with which to render this layer, on a scale from 0 to 1.
    """

    styles = models.CharField(null=True,max_length=200)
    """
    The name of the style to use for this layer (only useful for WMS layers.)
    """

    transparent = models.BooleanField()
<<<<<<< HEAD
    """
    A boolean value, true if we should request tiles with a transparent background.
    """

    fixed = models.BooleanField(default=False)
    """
    A boolean value, true if we should prevent the user from dragging and
    dropping this layer in the layer chooser.
    """

    group = models.CharField(null=True,max_length=200)
    """
    A group label to apply to this layer.  This affects the hierarchy displayed
    in the map viewer's layer tree.
    """

    visibility = models.BooleanField(default=True)
    """
    A boolean value, true if this layer should be visible when the map loads.
    """

    ows_url = models.URLField(null=True)
    """
    The URL of the OWS service providing this layer, if any exists.
    """

    layer_params = models.CharField(max_length=1024)
    """
    A JSON-encoded dictionary of arbitrary parameters for the layer itself when
    passed to the GXP viewer.

    If this dictionary conflicts with options that are stored in other fields
    (such as format, styles, etc.) then the fields override.
    """

    source_params = models.CharField(max_length=1024)
    """
    A JSON-encoded dictionary of arbitrary parameters for the GXP layer source
    configuration for this layer.

    If this dictionary conflicts with options that are stored in other fields
    (such as ows_url) then the fields override.
    """
    
=======
    ows_url = models.URLField()
    group = models.CharField(max_length=200,blank=True)
    stack_order = models.IntegerField()
    map = models.ForeignKey(Map, related_name="layer_set")

>>>>>>> 1a4e1907
    def local(self): 
        layer = Layer.objects.filter(typename=self.name)
        if layer.count() == 0:
            return False
        else: 
            return True
 
    def source_config(self):
        """
        Generate a dict that can be serialized to a GXP layer source
        configuration suitable for loading this layer.
        """
        try:
            cfg = simplejson.loads(self.source_params)
        except:
            cfg = dict(ptype = "gx_wmssource")

        if self.ows_url: cfg["url"] = self.ows_url

        return cfg

    def layer_config(self):
        """
        Generate a dict that can be serialized to a GXP layer configuration
        suitable for loading this layer.

        The "source" property will be left unset; the layer is not aware of the
        name assigned to its source plugin.  See
        :method:`geonode.maps.models.Map.viewer_json` for an example of
        generating a full map configuration.
        """
        try:
            cfg = simplejson.loads(self.layer_params)
        except: 
            cfg = dict()

        if self.format: cfg['format'] = self.format
        if self.name: cfg["name"] = self.name
        if self.opacity: cfg['opacity'] = self.opacity
        if self.styles: cfg['styles'] = self.styles
        if self.transparent: cfg['transparent'] = True

        cfg["fixed"] = self.fixed
        if self.group: cfg["group"] = self.group
        cfg["visibility"] = self.visibility

        return cfg


    @property
    def local_link(self): 
        if self.local():
            layer = Layer.objects.get(typename=self.name)
            link = "<a href=\"%s\">%s</a>" % (layer.get_absolute_url(),self.name)
        else: 
            link = "<span>%s</span> " % self.name
        return link

    class Meta:
        ordering = ["stack_order"]

    def __unicode__(self):
        return '%s?layers=%s' % (self.ows_url, self.name)

class Role(models.Model):
    """
    Roles are a generic way to create groups of permissions.
    """
    value = models.CharField('Role', choices= [(x, x) for x in ROLE_VALUES], max_length=255, unique=True)
    permissions = models.ManyToManyField(Permission, verbose_name=_('permissions'), blank=True)

    def __unicode__(self):
        return self.get_value_display()


class ContactRole(models.Model):
    """
    ContactRole is an intermediate model to bind Contacts and Layers and apply roles.
    """
    contact = models.ForeignKey(Contact)
    layer = models.ForeignKey(Layer)
    role = models.ForeignKey(Role)

    def clean(self):
        """
        Make sure there is only one poc and author per layer
        """
        if (self.role == self.layer.poc_role) or (self.role == self.layer.metadata_author_role):
            if self.layer.contacts.filter(contactrole__role=self.role).count() > 0:
                 raise ValidationError('There can be only one %s for a given layer' % self.role)
        if self.contact.user is None:
            # verify that any unbound contact is only associated to one layer
            bounds = ContactRole.objects.filter(contact=self.contact).count()
            if bounds > 1:
                raise ValidationError('There can be one and only one layer linked to an unbound contact' % self.role)
            elif bounds == 1:
                # verify that if there was one already, it corresponds to this instace
                if ContactRole.objects.filter(contact=self.contact).get().id != self.id:
                    raise ValidationError('There can be one and only one layer linked to an unbound contact' % self.role)

    class Meta:
        unique_together = (("contact", "layer", "role"),)

def delete_layer(instance, sender, **kwargs): 
    """
    Removes the layer from GeoServer and GeoNetwork
    """
    instance.delete_from_geoserver()
    instance.delete_from_geonetwork()

def post_save_layer(instance, sender, **kwargs):
    instance._autopopulate()
    instance.save_to_geoserver()

    if kwargs['created']:
        instance._populate_from_gs()

    instance.save_to_geonetwork()

    if kwargs['created']:
        instance._populate_from_gn()
        instance.save(force_update=True)

signals.pre_delete.connect(delete_layer, sender=Layer)
signals.post_save.connect(post_save_layer, sender=Layer)<|MERGE_RESOLUTION|>--- conflicted
+++ resolved
@@ -908,23 +908,6 @@
     ``owner`` over this for new code.
     """
     
-<<<<<<< HEAD
-    featured = models.BooleanField()
-    """
-    *Deprecated* A boolean identifying this map as a candidate for display on
-    the site front page.  The map on the home page is being considered for
-    removal, and this flag would go with it.
-    """
-
-    endorsed = models.BooleanField()
-    """
-    *Deprecated* A boolean identifying this map as endorsed by the maintainers
-    of the site.  This flag will be removed as ratings become a more flexible
-    system for identifying high-quality maps.
-    """
-
-=======
->>>>>>> 1a4e1907
     # viewer configuration
     zoom = models.IntegerField()
     """
@@ -1053,8 +1036,7 @@
             'about': {
                 'title':    escape(self.title),
                 'contact':  escape(self.contact),
-                'abstract': escape(self.abstract),
-                'endorsed': self.endorsed
+                'abstract': escape(self.abstract)
             },
             'defaultSourceType': "gx_wmssource",
             'sources': sources,
@@ -1196,7 +1178,6 @@
     """
 
     transparent = models.BooleanField()
-<<<<<<< HEAD
     """
     A boolean value, true if we should request tiles with a transparent background.
     """
@@ -1241,13 +1222,6 @@
     (such as ows_url) then the fields override.
     """
     
-=======
-    ows_url = models.URLField()
-    group = models.CharField(max_length=200,blank=True)
-    stack_order = models.IntegerField()
-    map = models.ForeignKey(Map, related_name="layer_set")
-
->>>>>>> 1a4e1907
     def local(self): 
         layer = Layer.objects.filter(typename=self.name)
         if layer.count() == 0:
