--- conflicted
+++ resolved
@@ -37,11 +37,6 @@
         org.geonode.instance.name: geonode
 
   django:
-<<<<<<< HEAD
-    image: geonode/geonode:geonode
-    links:
-      - postgres
-=======
     restart: unless-stopped
     image: geonode/geonode:latest
     container_name: django4${COMPOSE_PROJECT_NAME}
@@ -52,7 +47,6 @@
         org.geonode.instance.name: geonode
     depends_on:
       - db
->>>>>>> 94866488
       - elasticsearch
       - rabbitmq
     command: django-admin.py runserver 0.0.0.0:8000 --settings=geonode.settings
@@ -62,12 +56,6 @@
       - ./scripts/docker/env/production/django.env
 
   celery:
-<<<<<<< HEAD
-    image: geonode/geonode:geonode
-    links:
-      - rabbitmq
-      - postgres
-=======
     restart: unless-stopped
     image: geonode/geonode:latest
     container_name: celery4${COMPOSE_PROJECT_NAME}
@@ -78,7 +66,6 @@
         org.geonode.instance.name: geonode
     depends_on:
       - db
->>>>>>> 94866488
       - elasticsearch
       - rabbitmq
     command: celery worker --app=geonode.celery_app:app -B -l INFO
@@ -88,10 +75,6 @@
       - ./scripts/docker/env/production/celery.env
 
   consumers:
-<<<<<<< HEAD
-    image: geonode/geonode:geonode
-    links:
-=======
     image: geonode/geonode:latest
     restart: unless-stopped
     container_name: consumers4${COMPOSE_PROJECT_NAME}
@@ -101,7 +84,6 @@
         org.geonode.component: consumers
         org.geonode.instance.name: geonode
     depends_on:
->>>>>>> 94866488
       - rabbitmq
       - db
       - elasticsearch
